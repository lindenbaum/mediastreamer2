/*
AndroidVideoApi5JniWrapper.java
Copyright (C) 2010  Belledonne Communications, Grenoble, France

This program is free software; you can redistribute it and/or
modify it under the terms of the GNU General Public License
as published by the Free Software Foundation; either version 2
of the License, or (at your option) any later version.

This program is distributed in the hope that it will be useful,
but WITHOUT ANY WARRANTY; without even the implied warranty of
MERCHANTABILITY or FITNESS FOR A PARTICULAR PURPOSE.  See the
GNU General Public License for more details.

You should have received a copy of the GNU General Public License
along with this program; if not, write to the Free Software
Foundation, Inc., 51 Franklin Street, Fifth Floor, Boston, MA  02110-1301, USA.
*/
package org.linphone.mediastream.video.capture;

import java.util.List;

import org.linphone.mediastream.Log;
import org.linphone.mediastream.Version;
import org.linphone.mediastream.video.AndroidVideoWindowImpl;
import org.linphone.mediastream.video.capture.hwconf.AndroidCameraConfiguration;
import org.linphone.mediastream.video.capture.hwconf.AndroidCameraConfiguration.AndroidCamera;

import android.hardware.Camera;
import android.hardware.Camera.Parameters;
import android.view.SurfaceView;

/**
 * Wrapper for Android Camera API. Used by Mediastreamer to record
 * video from webcam.
 * This file depends only on Android SDK superior or egal to 5
 */
public class AndroidVideoApi5JniWrapper {
	public static boolean isRecording = false;

	public static native void putImage(long nativePtr, byte[] buffer);

	static public int detectCameras(int[] indexes, int[] frontFacing, int[] orientation) {
		Log.d("detectCameras\n");
		AndroidCamera[] cameras = AndroidCameraConfiguration.retrieveCameras();

		int nextIndex = 0;
		for (AndroidCamera androidCamera : cameras) {
			if (nextIndex == 2) {
				Log.w("Returning only the 2 first cameras (increase buffer size to retrieve all)");
				break;
			}
			// skip already added cameras
			indexes[nextIndex] = androidCamera.id;
			frontFacing[nextIndex] = androidCamera.frontFacing?1:0;
			orientation[nextIndex] = androidCamera.orientation;
			nextIndex++;
		}
		return nextIndex;
	}

	/**
	 * Return the hw-available available resolution best matching the requested one.
	 * Best matching meaning :
	 * - try to find the same one
	 * - try to find one just a little bigger (ex: CIF when asked QVGA)
	 * - as a fallback the nearest smaller one
	 * @param cameraId Camera id
	 * @param requestedW Requested video size width
	 * @param requestedH Requested video size height
	 * @return int[width, height] of the chosen resolution, may be null if no
	 * resolution can possibly match the requested one
	 */
	static public int[] selectNearestResolutionAvailable(int cameraId, int requestedW, int requestedH) {
		Log.d("mediastreamer", "selectNearestResolutionAvailable: " + cameraId + ", " + requestedW + "x" + requestedH);

		return selectNearestResolutionAvailableForCamera(cameraId, requestedW, requestedH);
	}

	static public void activateAutoFocus(Object cam) {
		Log.d("mediastreamer", "Turning on autofocus on camera " + cam);
		Camera camera = (Camera) cam;
		if (camera != null && (camera.getParameters().getFocusMode() == Parameters.FOCUS_MODE_AUTO || camera.getParameters().getFocusMode() == Parameters.FOCUS_MODE_MACRO))
			camera.autoFocus(null); // We don't need to do anything after the focus finished, so we don't need a callback
	}

	public static Object startRecording(int cameraId, int width, int height, int fps, int rotation, final long nativePtr) {
		Log.d("mediastreamer", "startRecording(" + cameraId + ", " + width + ", " + height + ", " + fps + ", " + rotation + ", " + nativePtr + ")");
		Camera camera = Camera.open();

		applyCameraParameters(camera, width, height, fps);

		camera.setPreviewCallback(new Camera.PreviewCallback() {
			public void onPreviewFrame(byte[] data, Camera camera) {
				if (isRecording) {
					// forward image data to JNI
					putImage(nativePtr, data);
				}
			}
		});

		camera.startPreview();
		isRecording = true;
		Log.d("mediastreamer", "Returning camera object: " + camera);
		return camera;
	}

	public static void stopRecording(Object cam) {
		isRecording = false;
		Log.d("mediastreamer", "stopRecording(" + cam + ")");
		Camera camera = (Camera) cam;

		if (camera != null) {
			camera.setPreviewCallback(null);
			camera.stopPreview();
			camera.release();
		} else {
			Log.i("mediastreamer", "Cannot stop recording ('camera' is null)");
		}
	}

	public static void setPreviewDisplaySurface(Object cam, Object surf) {
		Log.d("mediastreamer", "setPreviewDisplaySurface(" + cam + ", " + surf + ")");
		Camera camera = (Camera) cam;
<<<<<<< HEAD
		SurfaceView surface = (surf instanceof AndroidVideoWindowImpl) ? ((AndroidVideoWindowImpl)surf).getPreviewSurfaceView() : (SurfaceView) surf;
=======
>>>>>>> 0be2e0ed
		try {
			if (surf instanceof  SurfaceView) {
				SurfaceView surface = (SurfaceView) surf;
				camera.setPreviewDisplay(surface.getHolder());
			} else {
				AndroidVideoWindowImpl avw = (AndroidVideoWindowImpl) surf;
				camera.setPreviewDisplay(avw.getPreviewSurfaceView().getHolder());
			}
		} catch (Exception exc) {
			Log.e(exc);
			exc.printStackTrace();
		}
	}
	//select nearest resolution equal or above requested, if none, return highest resolution from the supported list
	protected static int[] selectNearestResolutionAvailableForCamera(int id, int requestedW, int requestedH) {
		// inversing resolution since webcams only support landscape ones
		if (requestedH > requestedW) {
			int t = requestedH;
			requestedH = requestedW;
			requestedW = t;
		}

		AndroidCamera[] cameras = AndroidCameraConfiguration.retrieveCameras();
		List<AndroidCamera.Size> supportedSizes = null;
		for(AndroidCamera c: cameras) {
			if (c.id == id)
				supportedSizes = c.resolutions;
		}
		if (supportedSizes == null) {
		Log.e("mediastreamer", "Failed to retrieve supported resolutions.");
			return null;
		}
		Log.i("mediastreamer", supportedSizes.size() + " supported resolutions :");
		for(AndroidCamera.Size s : supportedSizes) {
			Log.i("mediastreamer", "\t" + s.width + "x" + s.height);
		}
		int r[] = null;

		int rW = Math.max(requestedW, requestedH);
		int rH = Math.min(requestedW, requestedH);

		try {
			// look for nearest size
			AndroidCamera.Size result = supportedSizes.get(0); /*by default return first value*/
			int req = rW * rH;
			int minDist = Integer.MAX_VALUE;
			int useDownscale = 0;
			for(AndroidCamera.Size s: supportedSizes) {
				int dist = /*Math.abs*/-1*(req - s.width * s.height);
				if ( ((s.width >= rW && s.height >= rH) || (s.width >= rH && s.height >= rW)) && dist < minDist) {
					minDist = dist;
					result = s;
					useDownscale = 0;
				}

				/* MS2 has a NEON downscaler, so we test this too */
				int downScaleDist = /*Math.abs*/-1*(req - s.width * s.height / 4);
				if (((s.width/2 >= rW && s.height/2 >= rH) || (s.width/2 >= rH && s.height/2 >= rW)) && downScaleDist < minDist) {
					if (Version.hasFastCpuWithAsmOptim()) {
						minDist = downScaleDist;
						result = s;
						useDownscale = 1;
					} else {
						result = s;
						useDownscale = 0;
					}
				}
				if (s.width == rW && s.height == rH) {
					result = s;
					useDownscale = 0;
					break;
				}
			}
			r = new int[] {result.width, result.height, useDownscale};
			Log.i("mediastreamer", "resolution selection done (" + r[0] + ", " + r[1] + ", " + r[2] + ")");
			return r;
		} catch (Exception exc) {
			Log.e(exc,"mediastreamer", " resolution selection failed");
			return null;
		}
	}

	protected static void applyCameraParameters(Camera camera, int width, int height, int requestedFps) {
		Parameters params = camera.getParameters();

		params.setPreviewSize(width, height);

		List<Integer> supported = params.getSupportedPreviewFrameRates();
		if (supported != null) {
			int nearest = Integer.MAX_VALUE;
			for(Integer fr: supported) {
				int diff = Math.abs(fr.intValue() - requestedFps);
				if (diff < nearest) {
					nearest = diff;
					params.setPreviewFrameRate(fr.intValue());
				}
			}
			Log.d("mediastreamer", "Preview framerate set:" + params.getPreviewFrameRate());
		}

		camera.setParameters(params);
	}
}<|MERGE_RESOLUTION|>--- conflicted
+++ resolved
@@ -122,10 +122,6 @@
 	public static void setPreviewDisplaySurface(Object cam, Object surf) {
 		Log.d("mediastreamer", "setPreviewDisplaySurface(" + cam + ", " + surf + ")");
 		Camera camera = (Camera) cam;
-<<<<<<< HEAD
-		SurfaceView surface = (surf instanceof AndroidVideoWindowImpl) ? ((AndroidVideoWindowImpl)surf).getPreviewSurfaceView() : (SurfaceView) surf;
-=======
->>>>>>> 0be2e0ed
 		try {
 			if (surf instanceof  SurfaceView) {
 				SurfaceView surface = (SurfaceView) surf;
