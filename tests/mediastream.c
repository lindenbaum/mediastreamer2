/*
mediastreamer2 library - modular sound and video processing and streaming
Copyright (C) 2006  Simon MORLAT (simon.morlat@linphone.org)

This program is free software; you can redistribute it and/or
modify it under the terms of the GNU General Public License
as published by the Free Software Foundation; either version 2
of the License, or (at your option) any later version.

This program is distributed in the hope that it will be useful,
but WITHOUT ANY WARRANTY; without even the implied warranty of
MERCHANTABILITY or FITNESS FOR A PARTICULAR PURPOSE.  See the
GNU General Public License for more details.

You should have received a copy of the GNU General Public License
along with this program; if not, write to the Free Software
Foundation, Inc., 59 Temple Place - Suite 330, Boston, MA  02111-1307, USA.
*/

#ifdef HAVE_CONFIG_H
#include "mediastreamer-config.h"
#endif

#include <math.h>

#include "mediastreamer2/mediastream.h"
#include "mediastreamer2/msequalizer.h"
#include "mediastreamer2/msvolume.h"
#ifdef VIDEO_ENABLED
#include "mediastreamer2/msv4l.h"
#endif

#include <ctype.h>
#include <signal.h>
#include <sys/types.h>
#ifndef WIN32
#include <unistd.h>
#else
#include <malloc.h>
#endif
#include <stdio.h>
#include <stdlib.h>
#include <string.h>

#ifdef __APPLE__
#include <CoreFoundation/CFRunLoop.h>
#endif
#ifdef TARGET_OS_IPHONE
#import <UIKit/UIKit.h>
extern void ms_set_video_stream(VideoStream* video);
#ifdef HAVE_X264
extern void libmsx264_init();
#endif
#endif

#ifdef ANDROID
#include <android/log.h>
#include <jni.h>
#endif

static int cond=1;



typedef struct _MediastreamDatas {
	int localport,remoteport,payload;
	char ip[50];
	char *fmtp;
	int jitter;
	int bitrate;
	MSVideoSize vs;
	bool_t ec;
	bool_t agc;
	bool_t eq;
	bool_t is_verbose;
	int device_rotation;

#ifdef VIDEO_ENABLED
	VideoStream *video;
#endif
	char * capture_card;
	char * playback_card;
	char * camera;
	char *infile,*outfile;
	float ng_threshold;
	bool_t use_ng;
	bool_t two_windows;
	bool_t el;
	float el_speed;
	float el_thres;
	float el_force;
	int el_sustain;
	float el_transmit_thres;
	float ng_floorgain;
	bool_t use_rc;
	char * zrtp_id;
	char * zrtp_secrets;
	PayloadType *custom_pt;
	int video_window_id;
	int preview_window_id;
	/* starting values echo canceller */
	int ec_len_ms, ec_delay_ms, ec_framesize;
	
	AudioStream *audio;	
	PayloadType *pt;
	RtpSession *session;
	OrtpEvQueue *q;
	RtpProfile *profile;
} MediastreamDatas;

// MAIN METHODS
/* init default arguments */
MediastreamDatas* init_default_args();
/* parse args */
bool_t parse_args(int argc, char** argv, MediastreamDatas* out);
/* setup streams */
void setup_media_streams(MediastreamDatas* args);
/* run loop */
void run_interactive_loop(MediastreamDatas* args);
void run_non_interactive_loop(MediastreamDatas* args);
/* exit */
void clear_mediastreams(MediastreamDatas* args);

// HELPER METHODS
static void stop_handler(int signum);
static bool_t parse_addr(const char *addr, char *ip, int len, int *port);
static void display_items(void *user_data, uint32_t csrc, rtcp_sdes_type_t t, const char *content, uint8_t content_len);
static void parse_rtcp(mblk_t *m);
static void parse_events(RtpSession *session, OrtpEvQueue *q);
static PayloadType* create_custom_payload_type(const char *type, const char *subtype, const char *rate, int number);
static PayloadType* parse_custom_payload(const char *name);
static bool_t parse_window_ids(const char *ids, int* video_id, int* preview_id);

const char *usage="mediastream --local <port> --remote <ip:port> \n"
								"--payload <payload type number or payload name like 'audio/pmcu/8000'>\n"
								"[ --fmtp <fmtpline> ]\n"
								"[ --jitter <miliseconds> ]\n"
								"[ --width <pixels> ]\n"
								"[ --height <pixels> ]\n"
								"[ --bitrate <bits per seconds> ]\n"
								"[ --ec (enable echo canceller) ]\n"
								"[ --ec-tail <echo canceller tail length in ms> ]\n"
								"[ --ec-delay <echo canceller delay in ms> ]\n"
								"[ --ec-framesize <echo canceller framesize in samples> ]\n"
								"[ --agc (enable automatic gain control) ]\n"
								"[ --ng (enable noise gate)] \n"
								"[ --ng-threshold <(float) [0-1]> (noise gate threshold) ]\n"
								"[ --ng-floorgain <(float) [0-1]> (gain applied to the signal when its energy is below the threshold.) ]\n"
								"[ --capture-card <name> ]\n"
								"[ --playback-card <name> ]\n"
								"[ --infile	<input wav file> specify a wav file to be used for input, instead of soundcard ]\n"
								"[ --outfile <output wav file> specify a wav file to write audio into, instead of soundcard ]\n"
								"[ --camera <camera id as listed at startup> ]\n"
								"[ --el (enable echo limiter) ]\n"
								"[ --el-speed <(float) [0-1]> (gain changes are smoothed with a coefficent) ]\n"
								"[ --el-thres <(float) [0-1]> (Threshold above which the system becomes active) ]\n"
								"[ --el-force <(float) [0-1]> (The proportional coefficient controlling the mic attenuation) ]\n"
								"[ --el-sustain <(int)> (Time in milliseconds for which the attenuation is kept unchanged after) ]\n"
								"[ --el-transmit-thres <(float) [0-1]> (TO BE DOCUMENTED) ]\n"
								"[ --rc (enable adaptive rate control) ]\n"
								"[ --zrtp <zid> <secrets file> (enable zrtp) ]\n"
								"[ --verbose (most verbose messages) ]\n"
								"[ --video-windows-id <video surface:preview surface>]\n"
		;


#ifndef ANDROID
int main(int argc, char * argv[])
{
	MediastreamDatas* args;
	cond = 1;
	
	args = init_default_args();

	if (!parse_args(argc, argv, args))
		return 0;

	setup_media_streams(args);

	if (args->eq)
		run_interactive_loop(args);
	else
		run_non_interactive_loop(args);
	
	clear_mediastreams(args);

	free(args);
	
	return 0;
}

#endif


MediastreamDatas* init_default_args() {
	MediastreamDatas* args = (MediastreamDatas*)malloc(sizeof(MediastreamDatas));
	args->localport=0;
	args->remoteport=0;
	args->payload=0;
	memset(args->ip, 0, sizeof(args->ip));
	args->fmtp=NULL;
	args->jitter=50;
	args->bitrate=0;
	args->ec=FALSE;
	args->agc=FALSE;
	args->eq=FALSE;
	args->is_verbose=FALSE;
	args->device_rotation=-1;

#ifdef VIDEO_ENABLED
	args->video=NULL;
#endif
	args->capture_card=NULL;
	args->playback_card=NULL;
	args->camera=NULL;
	args->infile=args->outfile=NULL;
	args->ng_threshold=-1;
	args->use_ng=FALSE;
	args->two_windows=FALSE;
	args->el=FALSE;
	args->el_speed=-1;
	args->el_thres=-1;
	args->el_force=-1;
	args->el_sustain=-1;
	args->el_transmit_thres=-1;
	args->ng_floorgain=-1;
	args->use_rc=FALSE;
	args->zrtp_id=NULL;
	args->zrtp_secrets=NULL;
	args->custom_pt=NULL;
	args->video_window_id = -1;
	args->preview_window_id = -1;
	/* starting values echo canceller */
	args->ec_len_ms=args->ec_delay_ms=args->ec_framesize=0;

	args->audio = NULL;
	args->session = NULL;
	args->pt = NULL;
	args->q = NULL;
	args->profile = NULL;

	return args;
}

<<<<<<< HEAD
JNIEXPORT jint JNICALL Java_org_linphone_mediastream_MediastreamerActivity_runMediaStream
  (JNIEnv *env, jobject obj, jint jargc, jobjectArray jargv) {
	// translate java String[] to c char*[]
	char** argv = (char**) malloc(jargc * sizeof(char*));
	int i, res;

	for(i=0; i<jargc; i++) {
		jstring arg = (jstring) (*env)->GetObjectArrayElement(env, jargv, i);
		const char *str = (*env)->GetStringUTFChars(env, arg, NULL);
		if (str == NULL)
			argv[i] = NULL;
		else {
			argv[i] = strdup(str);
			(*env)->ReleaseStringUTFChars(env, arg, str);
		}
	}

	res = _main(jargc, argv);

	for(i=0; i<jargc; i++) {
		if (argv[i])
			free(argv[i]);
	}
	return res;
}

#endif

#ifndef __APPLE__
int main(int argc, char * argv[])
#else /*Main thread is blocked by cocoa UI framework*/
int g_argc;
char** g_argv;
static int _main(int argc, char * argv[]);

static void* apple_main(void* data) {
	_main(g_argc,g_argv);
	return NULL;
}
int main(int argc, char * argv[]) {
	pthread_t main_thread;
	g_argc=argc;
	g_argv=argv;
	pthread_create(&main_thread,NULL,apple_main,NULL);
#ifdef TARGET_OS_MACOSX 
	CFRunLoopRun();
	return 0;
#elif TARGET_OS_IPHONE
	NSAutoreleasePool *pool = [[NSAutoreleasePool alloc] init];
	int value = UIApplicationMain(0, nil, nil, nil);
	[pool release];
	return value;
#endif
	cond=0;
	pthread_join(main_thread,NULL);
	
}
static int _main(int argc, char * argv[])
#endif
{
=======
bool_t parse_args(int argc, char** argv, MediastreamDatas* out) {
>>>>>>> 3ddb8cf4
	int i;

	if (argc<4) {
		printf("%s",usage);
		return FALSE;
	}

	/* default size */
	out->vs.width=MS_VIDEO_SIZE_CIF_W;
	out->vs.height=MS_VIDEO_SIZE_CIF_H;

	for (i=1;i<argc;i++){
		if (strcmp(argv[i],"--local")==0){
			i++;
			out->localport=atoi(argv[i]);
		}else if (strcmp(argv[i],"--remote")==0){
			i++;
			if (!parse_addr(argv[i],out->ip,sizeof(out->ip),&out->remoteport)) {
				printf("%s",usage);
				return FALSE;
			}
			printf("Remote addr: ip=%s port=%i\n",out->ip,out->remoteport);
		}else if (strcmp(argv[i],"--payload")==0){
			i++;
			if (isdigit(argv[i][0])){
				out->payload=atoi(argv[i]);
			}else {
				out->payload=114;
				out->custom_pt=parse_custom_payload(argv[i]);
			}
		}else if (strcmp(argv[i],"--fmtp")==0){
			i++;
			out->fmtp=argv[i];
		}else if (strcmp(argv[i],"--jitter")==0){
			i++;
			out->jitter=atoi(argv[i]);
		}else if (strcmp(argv[i],"--bitrate")==0){
			i++;
			out->bitrate=atoi(argv[i]);
		}else if (strcmp(argv[i],"--width")==0){
			i++;
			out->vs.width=atoi(argv[i]);
		}else if (strcmp(argv[i],"--height")==0){
			i++;
			out->vs.height=atoi(argv[i]);
		}else if (strcmp(argv[i],"--capture-card")==0){
			i++;
			out->capture_card=argv[i];
		}else if (strcmp(argv[i],"--playback-card")==0){
			i++;
			out->playback_card=argv[i];
		}else if (strcmp(argv[i],"--ec")==0){
			out->ec=TRUE;
		}else if (strcmp(argv[i],"--ec-tail")==0){
			i++;
			out->ec_len_ms=atoi(argv[i]);
		}else if (strcmp(argv[i],"--ec-delay")==0){
			i++;
			out->ec_delay_ms=atoi(argv[i]);
		}else if (strcmp(argv[i],"--ec-framesize")==0){
			i++;
			out->ec_framesize=atoi(argv[i]);
		}else if (strcmp(argv[i],"--agc")==0){
			out->agc=TRUE;
		}else if (strcmp(argv[i],"--eq")==0){
			out->eq=TRUE;
		}else if (strcmp(argv[i],"--ng")==0){
			out->use_ng=1;
		}else if (strcmp(argv[i],"--rc")==0){
			out->use_rc=1;
		}else if (strcmp(argv[i],"--ng-threshold")==0){
			i++;
			out->ng_threshold=atof(argv[i]);
		}else if (strcmp(argv[i],"--ng-floorgain")==0){
			i++;
			out->ng_floorgain=atof(argv[i]);
		}else if (strcmp(argv[i],"--two-windows")==0){
			out->two_windows=TRUE;
		}else if (strcmp(argv[i],"--infile")==0){
			i++;
			out->infile=argv[i];
		}else if (strcmp(argv[i],"--outfile")==0){
			i++;
			out->outfile=argv[i];
		}else if (strcmp(argv[i],"--camera")==0){
			i++;
			out->camera=argv[i];
		}else if (strcmp(argv[i],"--el")==0){
			out->el=TRUE;
		}else if (strcmp(argv[i],"--el-speed")==0){
			i++;
			out->el_speed=atof(argv[i]);
		}else if (strcmp(argv[i],"--el-thres")==0){
			i++;
			out->el_thres=atof(argv[i]);
		}else if (strcmp(argv[i],"--el-force")==0){
			i++;
			out->el_force=atof(argv[i]);
		}else if (strcmp(argv[i],"--el-sustain")==0){
			i++;
			out->el_sustain=atoi(argv[i]);
		}else if (strcmp(argv[i],"--el-transmit-thres")==0){
			i++;
			out->el_transmit_thres=atof(argv[i]);
		} else if (strcmp(argv[i],"--zrtp")==0){
			out->zrtp_id=argv[++i];
			out->zrtp_secrets=argv[++i];
		} else if (strcmp(argv[i],"--verbose")==0){
			out->is_verbose=TRUE;
		} else if (strcmp(argv[i], "--video-windows-id")==0) {
			i++;
			if (!parse_window_ids(argv[i],&out->video_window_id, &out->preview_window_id)) {
				printf("%s",usage);
				return FALSE;
			}
		} else if (strcmp(argv[i], "--device-rotation")==0) {
			i++;
			out->device_rotation=atoi(argv[i]);
		}else if (strcmp(argv[i],"--help")==0){
			printf("%s",usage);
			return FALSE;
		}
	}
	return TRUE;
}


void setup_media_streams(MediastreamDatas* args) {
	/*create the rtp session */
	ortp_init();
	if (args->is_verbose) {
		ortp_set_log_level_mask(ORTP_DEBUG|ORTP_MESSAGE|ORTP_WARNING|ORTP_ERROR|ORTP_FATAL);
	} else {
		ortp_set_log_level_mask(ORTP_MESSAGE|ORTP_WARNING|ORTP_ERROR|ORTP_FATAL);
	}

	rtp_profile_set_payload(&av_profile,110,&payload_type_speex_nb);
	rtp_profile_set_payload(&av_profile,111,&payload_type_speex_wb);
	rtp_profile_set_payload(&av_profile,112,&payload_type_ilbc);
	rtp_profile_set_payload(&av_profile,113,&payload_type_amr);
	rtp_profile_set_payload(&av_profile,114,args->custom_pt);
	rtp_profile_set_payload(&av_profile,115,&payload_type_lpc1015);
#ifdef VIDEO_ENABLED
#if defined (TARGET_OS_IPHONE) && defined (HAVE_X264)
	libmsx264_init(); /*no plugin on IOS*/
#endif
	rtp_profile_set_payload(&av_profile,26,&payload_type_jpeg);
	rtp_profile_set_payload(&av_profile,98,&payload_type_h263_1998);
	rtp_profile_set_payload(&av_profile,97,&payload_type_theora);
	rtp_profile_set_payload(&av_profile,99,&payload_type_mp4v);
	rtp_profile_set_payload(&av_profile,100,&payload_type_x_snow);
	rtp_profile_set_payload(&av_profile,102,&payload_type_h264);
	rtp_profile_set_payload(&av_profile,103,&payload_type_vp8);
#endif
<<<<<<< HEAD

	run_media_streams(localport,ip,remoteport,payload,fmtp,jitter,bitrate,vs,ec,agc,eq);

	ms_exit();

#ifdef VIDEO_ENABLED
	video=NULL;
#endif

	return 0;
}


static void run_media_streams(int localport, const char *remote_ip, int remoteport, int payload, const char *fmtp,
          int jitter, int bitrate, MSVideoSize vs, bool_t ec, bool_t agc, bool_t eq)
{
	AudioStream *audio=NULL;
=======
	
>>>>>>> 3ddb8cf4
#ifdef VIDEO_ENABLED
	args->video=NULL;
	MSWebCam *cam=NULL;
#endif
	args->profile=rtp_profile_clone_full(&av_profile);
	args->q=ortp_ev_queue_new();

	ms_init();
	ms_filter_enable_statistics(TRUE);
	ms_filter_reset_statistics();

	signal(SIGINT,stop_handler);
	args->pt=rtp_profile_get_payload(args->profile,args->payload);
	if (args->pt==NULL){
		printf("Error: no payload defined with number %i.",args->payload);
		exit(-1);
	}
	if (args->fmtp!=NULL) payload_type_set_send_fmtp(args->pt,args->fmtp);
	if (args->bitrate>0) args->pt->normal_bitrate=args->bitrate;

	if (args->pt->type!=PAYLOAD_VIDEO){
		MSSndCardManager *manager=ms_snd_card_manager_get();
		MSSndCard *capt= args->capture_card==NULL ? ms_snd_card_manager_get_default_capture_card(manager) :
				ms_snd_card_manager_get_card(manager,args->capture_card);
		MSSndCard *play= args->playback_card==NULL ? ms_snd_card_manager_get_default_playback_card(manager) :
				ms_snd_card_manager_get_card(manager,args->playback_card);
		args->audio=audio_stream_new(args->localport,ms_is_ipv6(args->ip));
		audio_stream_enable_automatic_gain_control(args->audio,args->agc);
		audio_stream_enable_noise_gate(args->audio,args->use_ng);
		audio_stream_set_echo_canceller_params(args->audio,args->ec_len_ms,args->ec_delay_ms,args->ec_framesize);
		audio_stream_enable_echo_limiter(args->audio,args->el);
		audio_stream_enable_adaptive_bitrate_control(args->audio,args->use_rc);
		printf("Starting audio stream.\n");

		audio_stream_start_full(args->audio,args->profile,args->ip,args->remoteport,args->remoteport+1, args->payload, args->jitter,args->infile,args->outfile,
		                        args->outfile==NULL ? play : NULL ,args->infile==NULL ? capt : NULL,args->infile!=NULL ? FALSE: args->ec);

		if (args->audio) {
			if (args->el) {
				if (args->el_speed!=-1)
					ms_filter_call_method(args->audio->volsend,MS_VOLUME_SET_EA_SPEED,&args->el_speed);
				if (args->el_force!=-1)
					ms_filter_call_method(args->audio->volsend,MS_VOLUME_SET_EA_FORCE,&args->el_force);
				if (args->el_thres!=-1)
					ms_filter_call_method(args->audio->volsend,MS_VOLUME_SET_EA_THRESHOLD,&args->el_thres);
				if (args->el_sustain!=-1)
					ms_filter_call_method(args->audio->volsend,MS_VOLUME_SET_EA_SUSTAIN,&args->el_sustain);
				if (args->el_transmit_thres!=-1)
					ms_filter_call_method(args->audio->volsend,MS_VOLUME_SET_EA_TRANSMIT_THRESHOLD,&args->el_transmit_thres);

			}
			if (args->use_ng){
				if (args->ng_threshold!=-1) {
					ms_filter_call_method(args->audio->volsend,MS_VOLUME_SET_NOISE_GATE_THRESHOLD,&args->ng_threshold);
					ms_filter_call_method(args->audio->volrecv,MS_VOLUME_SET_NOISE_GATE_THRESHOLD,&args->ng_threshold);
				}
				if (args->ng_floorgain != -1) {
					ms_filter_call_method(args->audio->volsend,MS_VOLUME_SET_NOISE_GATE_FLOORGAIN,&args->ng_floorgain);
					ms_filter_call_method(args->audio->volrecv,MS_VOLUME_SET_NOISE_GATE_FLOORGAIN,&args->ng_floorgain);
				}
			}

<<<<<<< HEAD
            #ifndef TARGET_OS_IPHONE
			if (zrtp_id != NULL) {
=======
			if (args->zrtp_id != NULL) {
>>>>>>> 3ddb8cf4
				OrtpZrtpParams params;
				params.zid=args->zrtp_id;
				params.zid_file=args->zrtp_secrets;
				audio_stream_enable_zrtp(args->audio,&params);
			}
            #endif

			args->session=args->audio->session;
		}
	}else{
#ifdef VIDEO_ENABLED
		if (args->eq){
			ms_fatal("Cannot put an audio equalizer in a video stream !");
			exit(-1);
		}
<<<<<<< HEAD
		printf("Starting video stream.\n");
		video=video_stream_new(localport, ms_is_ipv6(remote_ip));
		video_stream_set_sent_video_size(video,vs);
		video_stream_use_preview_video_window(video,two_windows);
#ifdef TARGET_OS_IPHONE
		NSBundle* myBundle = [NSBundle mainBundle];
		const char*  nowebcam = [[myBundle pathForResource:@"nowebcamCIF"ofType:@"jpg"] cStringUsingEncoding:[NSString defaultCStringEncoding]];
		ms_static_image_set_default_image(nowebcam);
#endif
=======
		ms_message("Starting video stream.\n");
		args->video=video_stream_new(args->localport, ms_is_ipv6(args->ip));
#ifdef ANDROID
		if (args->device_rotation >= 0)
			video_stream_set_device_rotation(args->video, args->device_rotation);
#endif
		video_stream_set_sent_video_size(args->video,args->vs);
		video_stream_use_preview_video_window(args->video,args->two_windows);
>>>>>>> 3ddb8cf4

		if (args->camera)
			cam=ms_web_cam_manager_get_cam(ms_web_cam_manager_get(),args->camera);
		if (cam==NULL)
			cam=ms_web_cam_manager_get_default_cam(ms_web_cam_manager_get());
		video_stream_start(args->video,args->profile,
					args->ip,
					args->remoteport,args->remoteport+1,
					args->payload,
					args->jitter,cam
					);
		args->session=args->video->session;
#else
		printf("Error: video support not compiled.\n");
#endif
	}
}


void run_interactive_loop(MediastreamDatas* args) {
		char commands[128];
		commands[127]='\0';
		ms_sleep(1);  /* ensure following text be printed after ortp messages */
		if (args->eq)
		printf("\nPlease enter equalizer requests, such as 'eq active 1', 'eq active 0', 'eq 1200 0.1 200'\n");

 		while(fgets(commands,sizeof(commands)-1,stdin)!=NULL){
			int active,freq,freq_width;

			float gain;
			if (sscanf(commands,"eq active %i",&active)==1){
				audio_stream_enable_equalizer(args->audio,active);
				printf("OK\n");
			}else if (sscanf(commands,"eq %i %f %i",&freq,&gain,&freq_width)==3){
				audio_stream_equalizer_set_gain(args->audio,freq,gain,freq_width);
				printf("OK\n");
			}else if (sscanf(commands,"eq %i %f",&freq,&gain)==2){
				audio_stream_equalizer_set_gain(args->audio,freq,gain,0);
				printf("OK\n");
			}else if (strstr(commands,"dump")){
				int n=0,i;
				float *t;
				ms_filter_call_method(args->audio->equalizer,MS_EQUALIZER_GET_NUM_FREQUENCIES,&n);
				t=(float*)alloca(sizeof(float)*n);
				ms_filter_call_method(args->audio->equalizer,MS_EQUALIZER_DUMP_STATE,t);
				for(i=0;i<n;++i){
					if (fabs(t[i]-1)>0.01){
					printf("%i:%f:0 ",(i*args->pt->clock_rate)/(2*n),t[i]);
					}
				}
				printf("\nOK\n");
			} else if (strstr(commands,"quit")){
				break;
			}else printf("Cannot understand this.\n");
		}
<<<<<<< HEAD
	}else{  /* no interactive stuff - continuous debug output */
		rtp_session_register_event_queue(session,q);

		#ifdef TARGET_OS_IPHONE
		ms_set_video_stream(video); /*for IOS*/
        #endif
		
		while(cond)
		{
			int n;
			for(n=0;n<100;++n){
	#ifdef WIN32
				MSG msg;
				Sleep(10);
				while (PeekMessage(&msg, NULL, 0, 0,1)){
					TranslateMessage(&msg);
					DispatchMessage(&msg);
				}
	#else
				struct timespec ts;
				ts.tv_sec=0;
				ts.tv_nsec=10000000;
				nanosleep(&ts,NULL);
	#endif
	#if defined(VIDEO_ENABLED)
				if (video) video_stream_iterate(video);
				if (audio) audio_stream_iterate(audio);
	#endif
			}
			rtp_stats_display(rtp_session_get_stats(session),"RTP stats");
			if (session){
				ms_message("Bandwidth usage: download=%f kbits/sec, upload=%f kbits/sec\n",
					rtp_session_compute_recv_bandwidth(session)*1e-3,
					rtp_session_compute_send_bandwidth(session)*1e-3);
				parse_events(session,q);
				ms_message("Quality indicator : %f\n",audio ? audio_stream_get_quality_rating(audio) : -1);
=======
}

void run_non_interactive_loop(MediastreamDatas* args) {
	rtp_session_register_event_queue(args->session,args->q);

	#ifdef __APPLE__
	CFRunLoopRun();
	#else
	while(cond)
	{
		int n;
		for(n=0;n<100;++n){
#ifdef WIN32
			MSG msg;
			Sleep(10);
			while (PeekMessage(&msg, NULL, 0, 0,1)){
				TranslateMessage(&msg);
				DispatchMessage(&msg);
>>>>>>> 3ddb8cf4
			}
#else
			struct timespec ts;
			ts.tv_sec=0;
			ts.tv_nsec=10000000;
			nanosleep(&ts,NULL);
#endif
#if defined(VIDEO_ENABLED)
			if (args->video) video_stream_iterate(args->video);
#endif
			if (args->audio) audio_stream_iterate(args->audio);
		}
		rtp_stats_display(rtp_session_get_stats(args->session),"RTP stats");
		if (args->session){
			ms_message("Bandwidth usage: download=%f kbits/sec, upload=%f kbits/sec\n",
				rtp_session_compute_recv_bandwidth(args->session)*1e-3,
				rtp_session_compute_send_bandwidth(args->session)*1e-3);
			parse_events(args->session,args->q);
			ms_message("Quality indicator : %f\n",args->audio ? audio_stream_get_quality_rating(args->audio) : -1);
		}
	}
#endif // target MAC
}

<<<<<<< HEAD
	ms_message("stopping all...\n");
	ms_message("Average quality indicator: %f",audio ? audio_stream_get_average_quality_rating(audio) : -1);
=======
void clear_mediastreams(MediastreamDatas* args) {
	ms_message("stopping all...\n");
	ms_message("Average quality indicator: %f",args->audio ? audio_stream_get_average_quality_rating(args->audio) : -1);
>>>>>>> 3ddb8cf4

	if (args->audio) audio_stream_stop(args->audio);
#ifdef VIDEO_ENABLED
	if (args->video) {
		video_stream_stop(args->video);
		ms_filter_log_statistics();
	}
#endif
	ortp_ev_queue_destroy(args->q);
	rtp_profile_destroy(args->profile);

	ms_exit();
}

// ANDROID JNI WRAPPER
#ifdef ANDROID
JNIEXPORT jint JNICALL  JNI_OnLoad(JavaVM *ajvm, void *reserved)
{
	ms_set_jvm(ajvm);

	return JNI_VERSION_1_2;
}

JNIEXPORT void JNICALL Java_org_linphone_mediastream_MediastreamerActivity_setVideoWindowId
  (JNIEnv *env, jobject obj, jobject id, jint _args) {
	MediastreamDatas* args =  (MediastreamDatas*)_args;
#ifdef VIDEO_ENABLED
	if (!args->video)
		return;
	video_stream_set_native_window_id(args->video,(unsigned long)id);
#endif
}

JNIEXPORT void JNICALL Java_org_linphone_mediastream_MediastreamerActivity_setVideoPreviewWindowId
  (JNIEnv *env, jobject obj, jobject id, jint _args) {
	MediastreamDatas* args =  (MediastreamDatas*)_args;
#ifdef VIDEO_ENABLED
	if (!args->video)
		return;
	video_stream_set_native_preview_window_id(args->video,(unsigned long)id);
#endif
}

JNIEXPORT void JNICALL Java_org_linphone_mediastream_MediastreamerActivity_setDeviceRotation
  (JNIEnv *env, jobject thiz, jint rotation, jint _args) {
	MediastreamDatas* args =  (MediastreamDatas*)_args;
#ifdef VIDEO_ENABLED
	if (!args->video)
		return;
	video_stream_set_device_rotation(args->video, rotation);
#endif
}

JNIEXPORT void JNICALL Java_org_linphone_mediastream_MediastreamerActivity_changeCamera
  (JNIEnv *env, jobject obj, jint camId, jint _args) {
	MediastreamDatas* args =  (MediastreamDatas*)_args;
#ifdef VIDEO_ENABLED
	if (!args->video)
		return;
	char* id = (char*)malloc(15);
	snprintf(id, 15, "Android%d", camId);
	ms_message("Changing camera, trying to use: '%s'\n", id);
	video_stream_change_camera(args->video, ms_web_cam_manager_get_cam(ms_web_cam_manager_get(), id));
#endif
}

JNIEXPORT jint JNICALL Java_org_linphone_mediastream_MediastreamerActivity_stopMediaStream
  (JNIEnv *env, jobject obj) {
	ms_message("Requesting mediastream to stop\n");
	stop_handler(0);
	return 0;
}

JNIEXPORT jint JNICALL Java_org_linphone_mediastream_MediastreamerActivity_initDefaultArgs
  (JNIEnv *env, jobject obj) {
	cond = 1;
	return (unsigned int)init_default_args();
}

JNIEXPORT jboolean JNICALL Java_org_linphone_mediastream_MediastreamerActivity_parseArgs
  (JNIEnv *env, jobject obj, jint jargc, jobjectArray jargv, jint args) {
	// translate java String[] to c char*[]
	char** argv = (char**) malloc(jargc * sizeof(char*));
	int i;

	for(i=0; i<jargc; i++) {
		jstring arg = (jstring) (*env)->GetObjectArrayElement(env, jargv, i);
		const char *str = (*env)->GetStringUTFChars(env, arg, NULL);
		if (str == NULL)
			argv[i] = NULL;
		else {
			argv[i] = strdup(str);
			(*env)->ReleaseStringUTFChars(env, arg, str);
		}
	}

	bool_t result = parse_args(jargc, argv, (MediastreamDatas*)args);

	for(i=0; i<jargc; i++) {
		if (argv[i])
			free(argv[i]);
	}
	return result;
}

JNIEXPORT void JNICALL Java_org_linphone_mediastream_MediastreamerActivity_setupMediaStreams
  (JNIEnv *env, jobject obj, jint args) {
	setup_media_streams((MediastreamDatas*)args);
}

JNIEXPORT void JNICALL Java_org_linphone_mediastream_MediastreamerActivity_runLoop
  (JNIEnv *env, jobject obj, jint args) {
	run_non_interactive_loop((MediastreamDatas*)args);
}

JNIEXPORT void JNICALL Java_org_linphone_mediastream_MediastreamerActivity_clear
  (JNIEnv *env, jobject obj, jint args) {
	clear_mediastreams((MediastreamDatas*)args);
	free((MediastreamDatas*)args);
}
#endif

// HELPER METHODS
static void stop_handler(int signum)
{
	cond--;
	if (cond<0) {
		ms_error("Brutal exit (%d)\n", cond);
		exit(-1);
	}
}

static bool_t parse_addr(const char *addr, char *ip, int len, int *port)
{
	const char *semicolon=NULL;
	int iplen;
	int slen;
	const char *p;

	*port=0;
	semicolon=strchr(addr,':');
	for (p=addr+strlen(addr)-1;p>addr;p--){
		if (*p==':') {
			semicolon=p;
			break;
		}
	}
	if (semicolon==NULL) return FALSE;
	iplen=semicolon-addr;
	slen=MIN(iplen,len-1);
	strncpy(ip,addr,slen);
	ip[slen]='\0';
	*port=atoi(semicolon+1);
	return TRUE;
}

static void display_items(void *user_data, uint32_t csrc, rtcp_sdes_type_t t, const char *content, uint8_t content_len){
	char str[256];
	int len=MIN(sizeof(str)-1,content_len);
	strncpy(str,content,len);
	str[len]='\0';
	switch(t){
		case RTCP_SDES_CNAME:
			ms_message("Found CNAME=%s",str);
		break;
		case RTCP_SDES_TOOL:
			ms_message("Found TOOL=%s",str);
		break;
		case RTCP_SDES_NOTE:
			ms_message("Found NOTE=%s",str);
		break;
		default:
			ms_message("Unhandled SDES item (%s)",str);
	}
}

static void parse_rtcp(mblk_t *m){
	do{
		if (rtcp_is_RR(m)){
			ms_message("Receiving RTCP RR");
		}else if (rtcp_is_SR(m)){
			ms_message("Receiving RTCP SR");
		}else if (rtcp_is_SDES(m)){
			ms_message("Receiving RTCP SDES");
			rtcp_sdes_parse(m,display_items,NULL);
		}else {
			ms_message("Receiving unhandled RTCP message");
		}
	}while(rtcp_next_packet(m));
}

static void parse_events(RtpSession *session, OrtpEvQueue *q){
	OrtpEvent *ev;

	while((ev=ortp_ev_queue_get(q))!=NULL){
		OrtpEventData *d=ortp_event_get_data(ev);
		switch(ortp_event_get_type(ev)){
			case ORTP_EVENT_RTCP_PACKET_RECEIVED:
				parse_rtcp(d->packet);
			break;
			default:
			break;
		}
		ortp_event_destroy(ev);
	}
}

static PayloadType* create_custom_payload_type(const char *type, const char *subtype, const char *rate, int number){
	PayloadType *pt=payload_type_new();
	if (strcasecmp(type,"audio")==0){
		pt->type=PAYLOAD_AUDIO_PACKETIZED;
	}else if (strcasecmp(type,"video")==0){
		pt->type=PAYLOAD_VIDEO;
	}else{
		fprintf(stderr,"Unsupported payload type should be audio or video, not %s\n",type);
		exit(-1);
	}
	pt->mime_type=ms_strdup(subtype);
	pt->clock_rate=atoi(rate);
	return pt;	
}

static PayloadType* parse_custom_payload(const char *name){
	char type[64]={0};
	char subtype[64]={0};
	char clockrate[64]={0};
	char *separator;

	if (strlen(name)>=sizeof(clockrate)-1){
		fprintf(stderr,"Cannot parse %s: too long.\n",name);
		exit(-1);
	}

	separator=strchr(name,'/');
	if (separator){
		char *separator2;

		strncpy(type,name,separator-name);
		separator2=strchr(separator+1,'/');
		if (separator2){
			strncpy(subtype,separator+1,separator2-separator-1);
			strcpy(clockrate,separator2+1);
			fprintf(stdout,"Found custom payload type=%s, mime=%s, clockrate=%s\n",type,subtype,clockrate);
			return create_custom_payload_type(type,subtype,clockrate,114);
		}
	}
	fprintf(stderr,"Error parsing payload name %s.\n",name);
	exit(-1);
}

static bool_t parse_window_ids(const char *ids, int* video_id, int* preview_id)
{
	char* copy = strdup(ids);
	char *semicolon=strchr(copy,':');
	if (semicolon==NULL) {
		free(copy);
		return FALSE;
	}
	*semicolon = '\0';

	*video_id=atoi(copy);
	*preview_id=atoi(semicolon+1);
	free(copy);
	return TRUE;
}<|MERGE_RESOLUTION|>--- conflicted
+++ resolved
@@ -165,7 +165,38 @@
 
 
 #ifndef ANDROID
+ 
+#ifndef __APPLE__
 int main(int argc, char * argv[])
+#else /*Main thread is blocked by cocoa UI framework*/
+int g_argc;
+char** g_argv;
+static int _main(int argc, char * argv[]);
+ 
+static void* apple_main(void* data) {
+ _main(g_argc,g_argv);
+ return NULL;
+}
+int main(int argc, char * argv[]) {
+	pthread_t main_thread;
+	g_argc=argc;
+	g_argv=argv;
+	pthread_create(&main_thread,NULL,apple_main,NULL);
+	#ifdef TARGET_OS_MACOSX 
+	CFRunLoopRun();
+	return 0;
+	#elif TARGET_OS_IPHONE
+	NSAutoreleasePool *pool = [[NSAutoreleasePool alloc] init];
+	int value = UIApplicationMain(0, nil, nil, nil);
+	[pool release];
+	return value;
+	#endif
+	cond=0;
+	pthread_join(main_thread,NULL);
+ 
+}
+static int _main(int argc, char * argv[])
+#endif
 {
 	MediastreamDatas* args;
 	cond = 1;
@@ -242,70 +273,7 @@
 	return args;
 }
 
-<<<<<<< HEAD
-JNIEXPORT jint JNICALL Java_org_linphone_mediastream_MediastreamerActivity_runMediaStream
-  (JNIEnv *env, jobject obj, jint jargc, jobjectArray jargv) {
-	// translate java String[] to c char*[]
-	char** argv = (char**) malloc(jargc * sizeof(char*));
-	int i, res;
-
-	for(i=0; i<jargc; i++) {
-		jstring arg = (jstring) (*env)->GetObjectArrayElement(env, jargv, i);
-		const char *str = (*env)->GetStringUTFChars(env, arg, NULL);
-		if (str == NULL)
-			argv[i] = NULL;
-		else {
-			argv[i] = strdup(str);
-			(*env)->ReleaseStringUTFChars(env, arg, str);
-		}
-	}
-
-	res = _main(jargc, argv);
-
-	for(i=0; i<jargc; i++) {
-		if (argv[i])
-			free(argv[i]);
-	}
-	return res;
-}
-
-#endif
-
-#ifndef __APPLE__
-int main(int argc, char * argv[])
-#else /*Main thread is blocked by cocoa UI framework*/
-int g_argc;
-char** g_argv;
-static int _main(int argc, char * argv[]);
-
-static void* apple_main(void* data) {
-	_main(g_argc,g_argv);
-	return NULL;
-}
-int main(int argc, char * argv[]) {
-	pthread_t main_thread;
-	g_argc=argc;
-	g_argv=argv;
-	pthread_create(&main_thread,NULL,apple_main,NULL);
-#ifdef TARGET_OS_MACOSX 
-	CFRunLoopRun();
-	return 0;
-#elif TARGET_OS_IPHONE
-	NSAutoreleasePool *pool = [[NSAutoreleasePool alloc] init];
-	int value = UIApplicationMain(0, nil, nil, nil);
-	[pool release];
-	return value;
-#endif
-	cond=0;
-	pthread_join(main_thread,NULL);
-	
-}
-static int _main(int argc, char * argv[])
-#endif
-{
-=======
 bool_t parse_args(int argc, char** argv, MediastreamDatas* out) {
->>>>>>> 3ddb8cf4
 	int i;
 
 	if (argc<4) {
@@ -460,27 +428,7 @@
 	rtp_profile_set_payload(&av_profile,102,&payload_type_h264);
 	rtp_profile_set_payload(&av_profile,103,&payload_type_vp8);
 #endif
-<<<<<<< HEAD
-
-	run_media_streams(localport,ip,remoteport,payload,fmtp,jitter,bitrate,vs,ec,agc,eq);
-
-	ms_exit();
-
-#ifdef VIDEO_ENABLED
-	video=NULL;
-#endif
-
-	return 0;
-}
-
-
-static void run_media_streams(int localport, const char *remote_ip, int remoteport, int payload, const char *fmtp,
-          int jitter, int bitrate, MSVideoSize vs, bool_t ec, bool_t agc, bool_t eq)
-{
-	AudioStream *audio=NULL;
-=======
 	
->>>>>>> 3ddb8cf4
 #ifdef VIDEO_ENABLED
 	args->video=NULL;
 	MSWebCam *cam=NULL;
@@ -543,12 +491,8 @@
 				}
 			}
 
-<<<<<<< HEAD
             #ifndef TARGET_OS_IPHONE
-			if (zrtp_id != NULL) {
-=======
 			if (args->zrtp_id != NULL) {
->>>>>>> 3ddb8cf4
 				OrtpZrtpParams params;
 				params.zid=args->zrtp_id;
 				params.zid_file=args->zrtp_secrets;
@@ -564,17 +508,6 @@
 			ms_fatal("Cannot put an audio equalizer in a video stream !");
 			exit(-1);
 		}
-<<<<<<< HEAD
-		printf("Starting video stream.\n");
-		video=video_stream_new(localport, ms_is_ipv6(remote_ip));
-		video_stream_set_sent_video_size(video,vs);
-		video_stream_use_preview_video_window(video,two_windows);
-#ifdef TARGET_OS_IPHONE
-		NSBundle* myBundle = [NSBundle mainBundle];
-		const char*  nowebcam = [[myBundle pathForResource:@"nowebcamCIF"ofType:@"jpg"] cStringUsingEncoding:[NSString defaultCStringEncoding]];
-		ms_static_image_set_default_image(nowebcam);
-#endif
-=======
 		ms_message("Starting video stream.\n");
 		args->video=video_stream_new(args->localport, ms_is_ipv6(args->ip));
 #ifdef ANDROID
@@ -583,7 +516,11 @@
 #endif
 		video_stream_set_sent_video_size(args->video,args->vs);
 		video_stream_use_preview_video_window(args->video,args->two_windows);
->>>>>>> 3ddb8cf4
+#ifdef TARGET_OS_IPHONE
+		NSBundle* myBundle = [NSBundle mainBundle];
+		const char*  nowebcam = [[myBundle pathForResource:@"nowebcamCIF"ofType:@"jpg"] cStringUsingEncoding:[NSString defaultCStringEncoding]];
+		ms_static_image_set_default_image(nowebcam);
+#endif
 
 		if (args->camera)
 			cam=ms_web_cam_manager_get_cam(ms_web_cam_manager_get(),args->camera);
@@ -639,52 +576,15 @@
 				break;
 			}else printf("Cannot understand this.\n");
 		}
-<<<<<<< HEAD
-	}else{  /* no interactive stuff - continuous debug output */
-		rtp_session_register_event_queue(session,q);
-
-		#ifdef TARGET_OS_IPHONE
-		ms_set_video_stream(video); /*for IOS*/
-        #endif
-		
-		while(cond)
-		{
-			int n;
-			for(n=0;n<100;++n){
-	#ifdef WIN32
-				MSG msg;
-				Sleep(10);
-				while (PeekMessage(&msg, NULL, 0, 0,1)){
-					TranslateMessage(&msg);
-					DispatchMessage(&msg);
-				}
-	#else
-				struct timespec ts;
-				ts.tv_sec=0;
-				ts.tv_nsec=10000000;
-				nanosleep(&ts,NULL);
-	#endif
-	#if defined(VIDEO_ENABLED)
-				if (video) video_stream_iterate(video);
-				if (audio) audio_stream_iterate(audio);
-	#endif
-			}
-			rtp_stats_display(rtp_session_get_stats(session),"RTP stats");
-			if (session){
-				ms_message("Bandwidth usage: download=%f kbits/sec, upload=%f kbits/sec\n",
-					rtp_session_compute_recv_bandwidth(session)*1e-3,
-					rtp_session_compute_send_bandwidth(session)*1e-3);
-				parse_events(session,q);
-				ms_message("Quality indicator : %f\n",audio ? audio_stream_get_quality_rating(audio) : -1);
-=======
 }
 
 void run_non_interactive_loop(MediastreamDatas* args) {
 	rtp_session_register_event_queue(args->session,args->q);
 
-	#ifdef __APPLE__
-	CFRunLoopRun();
-	#else
+	#ifdef TARGET_OS_IPHONE
+	ms_set_video_stream(args->video); /*for IOS*/
+    #endif
+
 	while(cond)
 	{
 		int n;
@@ -695,7 +595,6 @@
 			while (PeekMessage(&msg, NULL, 0, 0,1)){
 				TranslateMessage(&msg);
 				DispatchMessage(&msg);
->>>>>>> 3ddb8cf4
 			}
 #else
 			struct timespec ts;
@@ -717,17 +616,11 @@
 			ms_message("Quality indicator : %f\n",args->audio ? audio_stream_get_quality_rating(args->audio) : -1);
 		}
 	}
-#endif // target MAC
-}
-
-<<<<<<< HEAD
-	ms_message("stopping all...\n");
-	ms_message("Average quality indicator: %f",audio ? audio_stream_get_average_quality_rating(audio) : -1);
-=======
+}
+
 void clear_mediastreams(MediastreamDatas* args) {
 	ms_message("stopping all...\n");
 	ms_message("Average quality indicator: %f",args->audio ? audio_stream_get_average_quality_rating(args->audio) : -1);
->>>>>>> 3ddb8cf4
 
 	if (args->audio) audio_stream_stop(args->audio);
 #ifdef VIDEO_ENABLED
