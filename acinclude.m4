--- conflicted
+++ resolved
@@ -99,6 +99,11 @@
 			AC_CHECK_HEADERS(libavcodec/avcodec.h)
 			CPPFLAGS=$CPPFLAGS_save
 
+			dnl to workaround a bug on debian and ubuntu, check if libavcodec needs -lvorbisenc to compile	
+			AC_CHECK_LIB(avcodec,avcodec_register_all, novorbis=yes , [
+				LIBS="$LIBS -lvorbisenc"
+				], $FFMPEG_LIBS )
+
 			dnl when swscale feature is not provided by
 			dnl libswscale, its features are swallowed by
 			dnl libavcodec, but without swscale.h and without any
@@ -169,13 +174,8 @@
 			 fi
 		fi
 		
-<<<<<<< HEAD
 		if ! test "$mingw_found" = "yes" && test !"$ios_found" = "yes" ; then
-			if test "$enable_xv$sdl_found" == "falsefalse" ; then
-=======
-		if ! test "$mingw_found" = "yes" ; then
 			if test "$enable_xv$sdl_found" = "falsefalse" ; then
->>>>>>> a9d556d9
 				AC_MSG_ERROR([No video output API found. Install either X11+Xv headers or SDL library.])
 			fi
 		fi
