--- conflicted
+++ resolved
@@ -98,15 +98,10 @@
  * A MSQosAnalyzer is responsible to analyze RTCP feedback and suggest actions on bitrate or packet rate accordingly.
  * This is an abstract interface.
 **/
-<<<<<<< HEAD
 struct _MSQosAnalyzer{
 	MSQosAnalyzerDesc *desc;
-=======
-struct _MSQosAnalyser{
-	MSQosAnalyserDesc *desc;
 	void (*on_action_suggested)(void*, const char*,const char*);
 	void *on_action_suggested_user_pointer;
->>>>>>> e3eda315
 	int refcnt;
 
 	enum {
@@ -114,8 +109,6 @@
 		Stateful,
 	} type;
 };
-
-<<<<<<< HEAD
 
 MSQosAnalyzer * ms_qos_analyzer_ref(MSQosAnalyzer *obj);
 void ms_qos_analyzer_unref(MSQosAnalyzer *obj);
@@ -123,14 +116,7 @@
 bool_t ms_qos_analyzer_has_improved(MSQosAnalyzer *obj);
 bool_t ms_qos_analyzer_process_rtcp(MSQosAnalyzer *obj, mblk_t *rtcp);
 void ms_qos_analyzer_update(MSQosAnalyzer *obj);
-=======
-MSQosAnalyser * ms_qos_analyser_ref(MSQosAnalyser *obj);
-void ms_qos_analyser_unref(MSQosAnalyser *obj);
-void ms_qos_analyser_suggest_action(MSQosAnalyser *obj, MSRateControlAction *action);
-bool_t ms_qos_analyser_has_improved(MSQosAnalyser *obj);
-bool_t ms_qos_analyser_process_rtcp(MSQosAnalyser *obj, mblk_t *rtcp);
-void ms_qos_analyser_set_on_action_suggested(MSQosAnalyser *obj, void (*on_action_suggested)(void*,const char*,const char*),void* u);
->>>>>>> e3eda315
+void ms_qos_analyzer_set_on_action_suggested(MSQosAnalyzer *obj, void (*on_action_suggested)(void*,const char*,const char*),void* u);
 
 /**
  * The simple qos analyzer is an implementation of MSQosAnalyzer that performs analysis for single stream.
@@ -173,21 +159,12 @@
 /**
  * Return the QoS analyzer associated to the bitrate controller
 **/
-const MSQosAnalyzer * ms_bitrate_controller_get_qos_analyzer(MSBitrateController *obj);
-
-/**
- * Returns the QoS analyzer used by the bitrate controller
-**/
-MSQosAnalyser * ms_bitrate_controller_get_qos_analyser(MSBitrateController *obj);
+MSQosAnalyzer * ms_bitrate_controller_get_qos_analyzer(MSBitrateController *obj);
 
 /**
  * Destroys the bitrate controller
  *
-<<<<<<< HEAD
  * If no other entity holds references to the underlyings MSQosAnalyzer and MSBitrateDriver object,
-=======
- * If no other entity holds references to the underlyings MSQosAnalyser and MSBitrateDriver object,
->>>>>>> e3eda315
  * then they will be destroyed too.
 **/
 void ms_bitrate_controller_destroy(MSBitrateController *obj);
