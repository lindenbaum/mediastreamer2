--- conflicted
+++ resolved
@@ -108,13 +108,10 @@
 	MS_ANDROID_VIDEO_READ_ID,
 	MS_ANDROID_VIDEO_WRITE_ID,
 	MS_TONE_DETECTOR_ID,
-<<<<<<< HEAD
     MY_FILTER_ID,
-	MS_IOS_DISPLAY_ID
-=======
+	MS_IOS_DISPLAY_ID,
 	MS_VP8_ENC_ID,
 	MS_VP8_DEC_ID
->>>>>>> d1ea30fb
 } MSFilterId;
 
 
