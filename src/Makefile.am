GITVERSION_FILE=gitversion.h
GITVERSION_FILE_TMP=gitversion.h.tmp

## This command is used to check if the sources are cloned in a git repo.
## We can't only depend on the presence of the .git/ directory anymore,
## because of gits submodule handling.
## We now simply issue a git log on configure.ac and if the output is empty (error or file not tracked), then we are not in git.
GITLOG=$(shell git log -1 --pretty=format:%H $(top_srcdir)/configure.ac)

ECHO=/bin/echo

ANDROID_SRC_FILES= \
	android/AudioRecord.cpp android/AudioRecord.h \
	android/AudioSystem.cpp android/AudioSystem.h \
	android/AudioTrack.cpp android/AudioTrack.h \
	android/String8.cpp android/String8.h \
	android/hardware_echo_canceller.cpp android/hardware_echo_canceller.h \
	android/androidsound.cpp \
	android/androidsound_depr.cpp \
	android/androidvideo.cpp \
	android/android-display.c \
	android/android-display-bad.cpp \
	android/android-opengl-display.c \
	android/audio.h \
	android/loader.cpp android/loader.h \
	audiofilters/aac-eld-android.cpp

EXTRA_DIST= audiofilters/winsnd2.c audiofilters/winsnd.c videofilters/winvideo.c  \
	videofilters/winvideods.c videofilters/wincevideods.c dxfilter.h dxfilter.cpp \
	audiofilters/winsndds.cpp \
	voip/nowebcamCIF.jpg audiofilters/winsnd3.c utils/vfw-missing.h \
	videofilters/winvideo2.c utils/msjava.c $(ANDROID_SRC_FILES) \
	$(GITVERSION_FILE) yuv2rgb.fs yuv2rgb.vs

BUILT_SOURCES=basedescs.h $(GITVERSION_FILE) yuv2rgb.fs.h yuv2rgb.vs.h

CLEANFILES=basedescs.h voipdescs.h basedescs.txt voipdescs.txt $(GITVERSION_FILE) yuv2rgb.fs.h yuv2rgb.vs.h

libmediastreamer_voip_la_LIBADD=	libmediastreamer_base.la \
					$(ORTP_LIBS) \
					$(VP8_LIBS) \
					$(PORTAUDIO_LIBS) \
					$(ALSA_LIBS) \
					$(QSA_LIBS) \
					$(ARTS_LIBS) \
					$(LIBPULSE_LIBS) \
					$(SPEEX_LIBS) \
					$(GSM_LIBS) \
					$(LIBV4L1_LIBS) \
					$(LIBV4L2_LIBS) \
					$(LIBV4LCONVERT_LIBS) \
					$(SPANDSP_LIBS) \
					$(PCAP_LIBS) \
					$(OPUS_LIBS) \
<<<<<<< HEAD
					$(POLARSSL_LIBS)
=======
					$(SRTP_LIBS)
>>>>>>> 221583f6


if LIBBZRTP
libmediastreamer_voip_la_LIBADD+=$(LIBBZRTP_LIB)
endif

lib_LTLIBRARIES=libmediastreamer_base.la
if BUILD_VOIP_LIBRARY
lib_LTLIBRARIES+=libmediastreamer_voip.la
endif

libmediastreamer_base_la_SOURCES=	base/mscommon.c \
					$(GITVERSION_FILE) \
					base/msfilter.c \
					base/msqueue.c \
					base/msticker.c \
					base/eventqueue.c \
					base/mssndcard.c \
					base/msfactory.c \
					otherfilters/tee.c \
					otherfilters/join.c \
					base/mswebcam.c \
					base/mtu.c \
					otherfilters/void.c \
					otherfilters/itc.c
libmediastreamer_voip_la_SOURCES=

#dummy c++ file to force libtool to use c++ linking (because of msdscap-mingw.cc)
nodist_EXTRA_libmediastreamer_base_la_SOURCES = dummy.cxx


if ORTP_ENABLED
BUILT_SOURCES+=voipdescs.h
libmediastreamer_voip_la_SOURCES+=	voip/private.h \
					voip/msvoip.c \
					voip/mediastream.c \
					voip/audiostream.c \
					voip/ringstream.c \
					voip/msmediaplayer.c \
					voip/ice.c \
					otherfilters/msrtp.c \
					voip/qualityindicator.c \
					voip/audioconference.c \
					voip/bitratedriver.c \
					voip/qosanalyzer.c voip/qosanalyzer.h \
					voip/bitratecontrol.c \
					voip/zrtp.c \
<<<<<<< HEAD
					voip/stun.c \
					voip/stun_udp.c \
					voip/dtls_srtp.c 
=======
					crypto/ms_srtp.c
>>>>>>> 221583f6
else
libmediastreamer_base_la_SOURCES+=	ortp-deps/logging.c \
					ortp-deps/port.c \
					ortp-deps/str_utils.c
if MS2_FILTERS
libmediastreamer_base_la_SOURCES+=	ortp-deps/b64.c \
					ortp-deps/payloadtype.c
endif
endif

if MS2_FILTERS
libmediastreamer_voip_la_SOURCES+=	audiofilters/alaw.c \
					audiofilters/ulaw.c \
					audiofilters/dtmfgen.c \
					audiofilters/g711.c audiofilters/g711.h \
					audiofilters/msvolume.c \
					utils/dsptools.c \
					utils/kiss_fft.c \
					utils/_kiss_fft_guts.h \
					utils/kiss_fft.h \
					utils/kiss_fftr.c \
					utils/kiss_fftr.h \
					utils/audiodiff.c \
					audiofilters/equalizer.c \
					audiofilters/chanadapt.c \
					audiofilters/audiomixer.c \
					audiofilters/tonedetector.c \
					audiofilters/devices.c audiofilters/devices.h \
					utils/g722.h \
					utils/g722_decode.c \
					utils/g722_encode.c \
					audiofilters/msg722.c \
					audiofilters/l16.c \
					audiofilters/genericplc.c \
					audiofilters/msfileplayer.c \
					audiofilters/msfilerec.c \
					audiofilters/waveheader.h \
					audiofilters/flowcontrol.c 

if BUILD_SPEEX
libmediastreamer_voip_la_SOURCES+=	audiofilters/msspeex.c audiofilters/speexec.c
endif

if BUILD_GSM
libmediastreamer_voip_la_SOURCES+=	audiofilters/gsm.c
endif

if BUILD_G726
libmediastreamer_voip_la_SOURCES+=	audiofilters/g726.c
endif

if BUILD_OPUS
libmediastreamer_voip_la_SOURCES+=	audiofilters/msopus.c
endif

if BUILD_WIN32
libmediastreamer_voip_la_SOURCES+=	audiofilters/winsnd3.c
endif

if BUILD_RESAMPLE
libmediastreamer_voip_la_SOURCES+=	audiofilters/msresample.c
endif

if BUILD_ALSA
libmediastreamer_voip_la_SOURCES+=	audiofilters/alsa.c
endif

if BUILD_QSA
libmediastreamer_voip_la_SOURCES+=	audiofilters/qsa.c
endif

if BUILD_OSS
libmediastreamer_voip_la_SOURCES+=	audiofilters/oss.c
endif

if BUILD_ARTS
libmediastreamer_voip_la_SOURCES+=	audiofilters/arts.c
endif

if BUILD_PORTAUDIO
libmediastreamer_voip_la_SOURCES+=	audiofilters/pasnd.c
endif

if BUILD_MACSND
libmediastreamer_voip_la_SOURCES+=	audiofilters/macsnd.c
endif

if BUILD_IOSIOUNIT
libmediastreamer_voip_la_SOURCES+=	audiofilters/msiounit.m
libmediastreamer_voip_la_SOURCES+=	audiofilters/aac-eld.c
endif

if BUILD_MACAQSND
libmediastreamer_voip_la_SOURCES+=	audiofilters/aqsnd.c
endif

if BUILD_PULSEAUDIO
libmediastreamer_voip_la_SOURCES+=	audiofilters/pulseaudio.c
endif

if BUILD_VIDEO

if BUILD_MACOSX

noinst_LTLIBRARIES=libqtcapture_cocoa.la
libqtcapture_cocoa_la_LIBTOOLFLAGS= --tag=CC
libqtcapture_cocoa_la_SOURCES = videofilters/qtcapture.m \
					videofilters/msosxdisplay.m \
					utils/shaders.c utils/shaders.h \
					utils/opengles_display.c utils/opengles_display.h

libmediastreamer_voip_la_LIBADD+=libqtcapture_cocoa.la
nodist_libmediastreamer_voip_la_SOURCES = yuv2rgb.fs.h yuv2rgb.fs.h
endif

if BUILD_IOS
libmediastreamer_voip_la_SOURCES+=	voip/scaler.c \
					voip/ioshardware.m \
					videofilters/iosdisplay.m \
					videofilters/ioscapture.m \
					utils/shaders.c \
					utils/shaders.h \
					utils/opengles_display.c \
					utils/opengles_display.h
nodist_libmediastreamer_voip_la_SOURCES = yuv2rgb.fs.h yuv2rgb.fs.h
endif

if BUILD_V4L1
libmediastreamer_voip_la_SOURCES+=	videofilters/msv4l.c
endif

if BUILD_V4L2
libmediastreamer_voip_la_SOURCES+=	videofilters/msv4l2.c
endif

if BUILD_WIN32
libmediastreamer_voip_la_SOURCES+=	videofilters/msdscap-mingw.cc videofilters/drawdib-display.c
endif

if BUILD_THEORA
libmediastreamer_voip_la_SOURCES+=	videofilters/theora.c
endif

if BUILD_VP8
libmediastreamer_voip_la_SOURCES+=	videofilters/vp8.c
endif

if BUILD_MATROSKA
libmediastreamer_voip_la_SOURCES+=	videofilters/mkv.c \
					utils/mkv_reader.c utils/mkv_reader.h
endif

if BUILD_AVCODEC
libmediastreamer_voip_la_SOURCES+=	videofilters/videoenc.c \
					videofilters/videodec.c \
					utils/swscale.h \
					utils/ffmpeg-priv.h \
					utils/ffmpeg-priv.c \
					videofilters/h264dec.c \
					videofilters/jpegwriter.c
endif

if BUILD_AVCODEC
libmediastreamer_voip_la_SOURCES+= 	videofilters/nowebcam.c voip/nowebcam.h
else
if BUILD_IOS
libmediastreamer_voip_la_SOURCES+= 	videofilters/nowebcam.c voip/nowebcam.h
endif
endif #might be better

if BUILD_SDL
libmediastreamer_voip_la_SOURCES+=	videofilters/videoout.c
endif

if BUILD_X11_XV
libmediastreamer_voip_la_SOURCES+=	videofilters/x11video.c
endif

if BUILD_X11_GL
libmediastreamer_voip_la_SOURCES+=	videofilters/glxvideo.c utils/opengles_display.c utils/shaders.c
endif

libmediastreamer_voip_la_SOURCES+=	voip/rfc2429.h \
					videofilters/pixconv.c  \
					videofilters/sizeconv.c \
					voip/msvideo.c \
					voip/msvideo_neon.c \
					voip/msvideo_neon.h \
					voip/rfc3984.c \
					voip/videostarter.c \
					voip/vp8rtpfmt.c \
					voip/vp8rtpfmt.h \
					videofilters/mire.c \
					videofilters/extdisplay.c \
					utils/bits_rw.c \
					utils/x11_helper.c \
					utils/stream_regulator.c utils/stream_regulator.h \
					voip/layouts.c voip/layouts.h

if ORTP_ENABLED
libmediastreamer_voip_la_SOURCES+=	voip/videostream.c
endif

endif BUILD_VIDEO

endif MS2_FILTERS

if BUILD_UPNP
libmediastreamer_voip_la_SOURCES+=	upnp/upnp_igd.c \
					upnp/upnp_igd_private.h \
					upnp/upnp_igd_cmd.c \
					upnp/upnp_igd_utils.c \
					upnp/upnp_igd_utils.h
endif

basedescs.h:	Makefile $(libmediastreamer_base_la_SOURCES)
	cd $(srcdir) && \
	awk 'BEGIN { FS="[()]" ; }; /^\t*MS_FILTER_DESC_EXPORT/{ printf("%s\n", $$2) } '  > $(abs_builddir)/basedescs.txt $(libmediastreamer_base_la_SOURCES) && \
	awk 'BEGIN { print("#include \"mediastreamer2/msfilter.h\"\n") } { printf("extern MSFilterDesc %s;\n",$$1) } ' $(abs_builddir)/basedescs.txt > $(abs_builddir)/$@ && \
	awk 'BEGIN { print("MSFilterDesc * ms_base_filter_descs[]={") } { printf("&%s,\n",$$1) } END{ print("NULL\n};\n") } ' $(abs_builddir)/basedescs.txt >> $(abs_builddir)/$@

voipdescs.h:	Makefile $(libmediastreamer_voip_la_SOURCES) $(libqtcapture_cocoa_la_SOURCES)
	cd $(srcdir) && \
	awk 'BEGIN { FS="[()]" ; }; /^\t*MS_FILTER_DESC_EXPORT/{ printf("%s\n", $$2) } '  > $(abs_builddir)/voipdescs.txt $(libmediastreamer_voip_la_SOURCES) $(libqtcapture_cocoa_la_SOURCES) && \
	awk 'BEGIN { print("#include \"mediastreamer2/msfilter.h\"\n") } { printf("extern MSFilterDesc %s;\n",$$1) } ' $(abs_builddir)/voipdescs.txt > $(abs_builddir)/$@ && \
	awk 'BEGIN { print("MSFilterDesc * ms_voip_filter_descs[]={") } { printf("&%s,\n",$$1) } END{ print("NULL\n};\n") } ' $(abs_builddir)/voipdescs.txt >> $(abs_builddir)/$@


libmediastreamer_base_la_LIBADD = $(ORTP_LIBS)
libmediastreamer_base_la_LDFLAGS = -no-undefined -version-info $(LIBMEDIASTREAMER_SO_VERSION)
libmediastreamer_voip_la_LDFLAGS = -no-undefined -version-info $(LIBMEDIASTREAMER_SO_VERSION)

if HAVE_LD_OUTPUT_DEF
libmediastreamer_base_la_LDFLAGS += -Wl,--output-def,libmediastreamer_base-$(LIBMEDIASTREAMER_SO_CURRENT).def
libmediastreamer_voip_la_LDFLAGS += -Wl,--output-def,libmediastreamer_voip-$(LIBMEDIASTREAMER_SO_CURRENT).def
defexecdir = $(libdir)
defexec_DATA = libmediastreamer_base-$(LIBMEDIASTREAMER_SO_CURRENT).def libmediastreamer_voip-$(LIBMEDIASTREAMER_SO_CURRENT).def
CLEANFILES += $(defexec_DATA)

libmediastreamer_base-$(LIBMEDIASTREAMER_SO_CURRENT).def: libmediastreamer_base.la
libmediastreamer_voip-$(LIBMEDIASTREAMER_SO_CURRENT).def: libmediastreamer_voip.la

if BUILD_WIN32
defexec_DATA += libmediastreamer_base-$(LIBMEDIASTREAMER_SO_CURRENT).lib libmediastreamer_voip-$(LIBMEDIASTREAMER_SO_CURRENT).lib
libmediastreamer_base-$(LIBMEDIASTREAMER_SO_CURRENT).lib: libmediastreamer_base-$(LIBMEDIASTREAMER_SO_CURRENT).def libmediastreamer_base.la
	$(DLLTOOL) --dllname libmediastreamer_base-$(LIBMEDIASTREAMER_SO_CURRENT).dll --input-def libmediastreamer_base-$(LIBMEDIASTREAMER_SO_CURRENT).def --output-lib $@ libmediastreamer_base.la
libmediastreamer_voip-$(LIBMEDIASTREAMER_SO_CURRENT).lib: libmediastreamer_voip-$(LIBMEDIASTREAMER_SO_CURRENT).def libmediastreamer_voip.la
	$(DLLTOOL) --dllname libmediastreamer_voip-$(LIBMEDIASTREAMER_SO_CURRENT).dll --input-def libmediastreamer_voip-$(LIBMEDIASTREAMER_SO_CURRENT).def --output-lib $@ libmediastreamer_voip.la
endif
endif

if !BUILD_WIN32
libmediastreamer_base_la_LDFLAGS+=-rdynamic
endif

if BUILD_WIN32
libmediastreamer_base_la_LIBADD+=	-lole32 \
									-loleaut32\
									-lwinmm \
									-luuid
endif

if BUILD_WIN32_WCE
libmediastreamer_base_la_LIBADD+=	-lmmtimer
endif

AM_CPPFLAGS=\
	-I$(top_srcdir)/include/ \
	-I$(top_srcdir)/src/base \
	-I$(top_srcdir)/src/utils \
	-I$(top_srcdir)/src/voip \
	-I$(top_srcdir)/src/audiofilters \
	-I$(top_srcdir)/src/otherfilters \
	-I$(top_srcdir)/src/videofilters

AM_CFLAGS=\
	$(STRICT_OPTIONS) \
	$(STRICT_OPTIONS_CC) \
	$(ORTP_CFLAGS)   \
	$(SPEEX_CFLAGS)  \
	$(GSM_CFLAGS)    \
	$(LIBPULSE_CFLAGS) \
	$(SPANDSP_CFLAGS)  \
	$(MSSILK_CFLAGS) \
	$(PCAP_CFLAGS) \
	$(OPUS_CFLAGS) \
<<<<<<< HEAD
	$(POLARSSL_CFLAGS)
=======
	$(SRTP_FLAGS)
>>>>>>> 221583f6

AM_CXXFLAGS=\
	$(STRICT_OPTIONS) \
	$(STRICT_OPTIONS_CXX) \
	$(ORTP_CFLAGS)

DEFS=@DEFS@  -DPACKAGE_PLUGINS_DIR=\"$(PACKAGE_PLUGINS_DIR)\" -DLOCALEDIR=\"$(localedir)\" -DMS2_INTERNAL

if MS2_FILTERS
DEFS+= -DMS2_FILTERS
endif

if BUILD_VIDEO
AM_CFLAGS+=$(VIDEO_CFLAGS) $(GLEW_CFLAGS)
endif

if LIBBZRTP
AM_CFLAGS+=$(LIBBZRTP_CFLAGS)
endif

if BUILD_WIN32
libmediastreamer_voip_la_LIBADD+=       -lole32 \
										-loleaut32\
										-lwinmm \
										-luuid
endif

if BUILD_VP8
AM_CFLAGS+=$(VP8_CFLAGS)
libmediastreamer_voip_la_LIBADD+=$(VP8_LIBS)
endif

if BUILD_MATROSKA
AM_CFLAGS+=				$(EBML_CFLAGS) \
					$(MATROSKA_CFLAGS) \
					-DHAVE_MATROSKA

libmediastreamer_voip_la_LIBADD+=	$(MATROSKA_LIBS) \
					$(EBML_LIBS)
endif

if BUILD_VIDEO
libmediastreamer_voip_la_LIBADD+=	$(VIDEO_LIBS) \
					$(THEORA_LIBS) \
					$(GLEW_LIBS)
endif

if BUILD_UPNP
AM_CFLAGS+=$(LIBUPNP_CFLAGS) -D_GNU_SOURCE
libmediastreamer_voip_la_LIBADD+=	$(LIBUPNP_LIBS)
endif

if BUILD_IOS
libmediastreamer_voip_la_LDFLAGS+=	-framework CoreGraphics
endif

if BUILD_MACOSX
libmediastreamer_voip_la_LDFLAGS+=	-framework Cocoa -framework OpenGL -framework QuartzCore
endif



AM_OBJCFLAGS=$(AM_CFLAGS)

imgdir=$(datadir)/images/

img_DATA=voip/nowebcamCIF.jpg

make_gitversion_h:
	if test -n "$(GITLOG)" ; then \
		$(ECHO) -n "#define GIT_VERSION " > $(GITVERSION_FILE_TMP) &&\
		$(ECHO) \"`cd $(top_srcdir) && git describe --always`\" >> $(GITVERSION_FILE_TMP) &&\
		if test "`cat $(GITVERSION_FILE_TMP)`" != "`cat $(srcdir)/$(GITVERSION_FILE)`" ; then \
			cp -f $(GITVERSION_FILE_TMP) $(srcdir)/$(GITVERSION_FILE) ; \
		fi \
		&& rm -f $(GITVERSION_FILE_TMP) ;\
	fi
	if ! test -f $(srcdir)/$(GITVERSION_FILE) ; then \
		$(ECHO) -n "#define GIT_VERSION \"unknown\" " > $(srcdir)/$(GITVERSION_FILE) ;\
	fi

$(GITVERSION_FILE):	make_gitversion_h

yuv2rgb.fs.h: yuv2rgb.fs
	cd $(abs_srcdir) && \
	xxd -i yuv2rgb.fs | sed s/}\;/,0x00}\;/ > $(abs_builddir)/yuv2rgb.fs.h

yuv2rgb.vs.h: yuv2rgb.vs
	cd $(abs_srcdir) && \
	xxd -i yuv2rgb.vs | sed s/}\;/,0x00}\;/ > $(abs_builddir)/yuv2rgb.vs.h<|MERGE_RESOLUTION|>--- conflicted
+++ resolved
@@ -52,11 +52,8 @@
 					$(SPANDSP_LIBS) \
 					$(PCAP_LIBS) \
 					$(OPUS_LIBS) \
-<<<<<<< HEAD
+					$(SRTP_LIBS) \
 					$(POLARSSL_LIBS)
-=======
-					$(SRTP_LIBS)
->>>>>>> 221583f6
 
 
 if LIBBZRTP
@@ -104,13 +101,10 @@
 					voip/qosanalyzer.c voip/qosanalyzer.h \
 					voip/bitratecontrol.c \
 					voip/zrtp.c \
-<<<<<<< HEAD
 					voip/stun.c \
 					voip/stun_udp.c \
+					crypto/ms_srtp.c \
 					voip/dtls_srtp.c 
-=======
-					crypto/ms_srtp.c
->>>>>>> 221583f6
 else
 libmediastreamer_base_la_SOURCES+=	ortp-deps/logging.c \
 					ortp-deps/port.c \
@@ -397,11 +391,8 @@
 	$(MSSILK_CFLAGS) \
 	$(PCAP_CFLAGS) \
 	$(OPUS_CFLAGS) \
-<<<<<<< HEAD
+	$(SRTP_FLAGS) \
 	$(POLARSSL_CFLAGS)
-=======
-	$(SRTP_FLAGS)
->>>>>>> 221583f6
 
 AM_CXXFLAGS=\
 	$(STRICT_OPTIONS) \
