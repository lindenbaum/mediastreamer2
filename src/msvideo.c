--- conflicted
+++ resolved
@@ -395,11 +395,7 @@
 	int ff_flags=0;
 	MSFFScalerContext *ctx=ms_new(MSFFScalerContext,1);
 	ctx->src_h=src_h;
-<<<<<<< HEAD
-#if (TARGET_OS_IPHONE)
-=======
 #if __arm__
->>>>>>> 2befd4c6
 	ff_flags|=SWS_FAST_BILINEAR;
 #else
 	if (flags & MS_SCALER_METHOD_BILINEAR)
