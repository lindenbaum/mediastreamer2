--- conflicted
+++ resolved
@@ -617,13 +617,8 @@
 	scaler_impl=desc;
 }
 #ifdef __ARM_NEON__
-<<<<<<< HEAD
-static void rotate_block_8x8(unsigned char* src, int src_width, unsigned char* dest,int dest_width) {
-	
-=======
 static inline void rotate_block_8x8_clockwise(unsigned char* src, int src_width, unsigned char* dest,int dest_width) {
 
->>>>>>> 08f3d965
 	__asm  (/*load 8x8 pixel
 			[  0,  1,  2,  3,  4,  5,  6,  7]
 			[  8,  9, 10, 11, 12, 13, 14, 15]
@@ -648,15 +643,9 @@
 		   "vld1.8 {d6},[r4] \n\t"
 		   "add     r4, r4, %1 \n\t"
 		   "vld1.8 {d7},[r4] \n\t"
-<<<<<<< HEAD
-		   
-		   /*build tranposed 2x2 blocks
-			[  0,  8,  2, 10,  4, 12,  6, 14] 
-=======
 
 		   /*build tranposed 2x2 blocks
 			[  0,  8,  2, 10,  4, 12,  6, 14]
->>>>>>> 08f3d965
 			[  1,  9,  3, 11,  5, 13,  7, 15]
 			[ 16, 24, 18, 26, 20, 28, 22, 30]
 			[ 17, 25, 19, 27, 21, 29, 23, 31]
@@ -668,38 +657,22 @@
 		   "vzip.8 d2,d3 \n\t"
 		   "vzip.8 d4,d5 \n\t"
 		   "vzip.8 d6,d7 \n\t"
-<<<<<<< HEAD
-		   
-=======
-
->>>>>>> 08f3d965
+
 		   "vzip.32 d0,d1 \n\t"
 		   "vzip.32 d2,d3 \n\t"
 		   "vzip.32 d4,d5 \n\t"
 		   "vzip.32 d6,d7 \n\t"
-<<<<<<< HEAD
-		   
-=======
-
->>>>>>> 08f3d965
+
 		   "vzip.16 d0,d1 \n\t"
 		   "vzip.16 d2,d3 \n\t"
 		   "vzip.16 d4,d5 \n\t"
 		   "vzip.16 d6,d7 \n\t"
-<<<<<<< HEAD
-		   
-=======
-
->>>>>>> 08f3d965
+
 		   "vzip.32 d0,d1 \n\t"
 		   "vzip.32 d2,d3 \n\t"
 		   "vzip.32 d4,d5 \n\t"
 		   "vzip.32 d6,d7 \n\t"
-<<<<<<< HEAD
-		   
-=======
-
->>>>>>> 08f3d965
+
 		   /*assemble 2x2 blocks to form 4x4 blocks
 			[  0,  8, 16, 24,  2, 10, 18, 26]
 			[  1,  9, 17, 25,  3, 11, 19, 27]
@@ -713,19 +686,11 @@
 		   "vzip.16 d1,d3 \n\t"
 		   "vzip.16 d4,d6 \n\t"
 		   "vzip.16 d5,d7 \n\t"
-<<<<<<< HEAD
-		   
-		   "vzip.32 d0,d2 \n\t"
-		   "vzip.32 d1,d3 \n\t"
-		   "vzip.32 d4,d6 \n\t"
-		   "vzip.32 d5,d7 \n\t"		 
-=======
 
 		   "vzip.32 d0,d2 \n\t"
 		   "vzip.32 d1,d3 \n\t"
 		   "vzip.32 d4,d6 \n\t"
 		   "vzip.32 d5,d7 \n\t"
->>>>>>> 08f3d965
 		   /*assemble 4x4 blocks to form 8x8 blocks
 			[  0,  8, 16, 24,  4, 12, 20, 28]
 			[  1,  9, 17, 25,  5, 13, 21, 29]
@@ -778,11 +743,7 @@
 		   "vrev64.32 q0,q0 \n\t"
 		   "vrev64.32 q1,q1 \n\t"
 		   "vrev64.32 q2,q2 \n\t"
-<<<<<<< HEAD
-		   "vrev64.32 q3,q3 \n\t"		 
-=======
 		   "vrev64.32 q3,q3 \n\t"
->>>>>>> 08f3d965
 		   /*store 8x8*/
 		   "vst1.8 {d0},[%2] \n\t"
 		   "add     r4, %2, %3 \n\t"/*copy tmp pointer to r4 to avoid dest from being changed*/
@@ -803,11 +764,6 @@
 		   : "r%"(src),"r"(src_width),"r%"(dest),"r"(dest_width)/*in*/
 		   : "r4","d0","d1","d2","d3","d4","d5","d6","d7","memory" /*modified*/
 		   );
-<<<<<<< HEAD
-	
-}
-#endif 
-=======
 
 }
 
@@ -921,28 +877,18 @@
 
 }
 #endif
->>>>>>> 08f3d965
 
 /* Can rotate Y, U or V plane; use step=2 for interleaved UV planes otherwise step=1*/
 static void rotate_plane(int wDest, int hDest, int full_width, uint8_t* src, uint8_t* dst, int step, bool_t clockWise) {
 	int hSrc = wDest;
 	int wSrc = hDest;
 	int src_stride = full_width * step;
-<<<<<<< HEAD
-	
+
 	int signed_dst_stride;
 	int incr;
-	
-	
-	
-=======
-
-	int signed_dst_stride;
-	int incr;
-
-
-
->>>>>>> 08f3d965
+
+
+
 	if (clockWise) {
 		/* ms_warning("start writing destination buffer from top right");*/
 		dst += wDest - 1;
@@ -954,17 +900,10 @@
 		incr = -1;
 		signed_dst_stride = -wDest;
 	}
-<<<<<<< HEAD
-	
-	for (int y=0; y<hSrc; y++) {
-		uint8_t* dst2 = dst;
-		for (int x=0; x<step*wSrc; x+=step) {
-=======
 	int y,x;
 	for (y=0; y<hSrc; y++) {
 		uint8_t* dst2 = dst;
 		for (x=0; x<step*wSrc; x+=step) {
->>>>>>> 08f3d965
 			/*	Copy a line in source buffer (left to right)
 				Clockwise: Store a column in destination buffer (top to bottom)
 				Not clockwise: Store a column in destination buffer (bottom to top)
@@ -978,38 +917,11 @@
 }
 
 #ifdef __ARM_NEON__
-<<<<<<< HEAD
-/*static*/ void rotate_plane_neon(int wDest, int hDest, int full_width, uint8_t* src, uint8_t* dst, bool_t clockWise) {
-=======
 /*static*/ void rotate_plane_neon_clockwise(int wDest, int hDest, int full_width, uint8_t* src, uint8_t* dst) {
->>>>>>> 08f3d965
 #define BLOCK_WIDTH 8
 	int hSrc = wDest;
 	int wSrc = hDest;
 	int src_stride = full_width*BLOCK_WIDTH;
-<<<<<<< HEAD
-	
-	int signed_dst_stride;
-	int incr;
-	
-	
-	
-	if (clockWise) {
-		/* ms_warning("start writing destination buffer from top right");*/
-		dst += wDest - BLOCK_WIDTH;
-		incr = BLOCK_WIDTH;
-		signed_dst_stride = wDest;
-	} else {
-		/* ms_warning("start writing destination buffer from top right");*/
-		dst += wDest * (hDest - 1);
-		incr = -1;
-		signed_dst_stride = -wDest;
-	}
-	for (int y=0; y<hSrc; y+=BLOCK_WIDTH) {
-		uint8_t* dst2 = dst;
-		for (int x=0; x<wSrc; x+=BLOCK_WIDTH) {
-			rotate_block_8x8(src+x,  full_width,dst2,wDest);
-=======
 	int signed_dst_stride;
 	int incr;
 
@@ -1022,126 +934,12 @@
 		uint8_t* dst2 = dst;
 		for (x=0; x<wSrc; x+=BLOCK_WIDTH) {
 			rotate_block_8x8_clockwise(src+x,  full_width,dst2,wDest);
->>>>>>> 08f3d965
 			dst2+=(signed_dst_stride*BLOCK_WIDTH);
 		}
 		dst -= incr;
 		src += src_stride;
 	}
 }
-<<<<<<< HEAD
-
-/*static*/ void rotate_cbcr_to_cr_cb(int wDest, int hDest, int full_width, uint8_t* cbcr_src, uint8_t* cr_dst, uint8_t* cb_dst,bool_t clockWise) {
-	int hSrc = wDest;
-	int wSrc = hDest;
-	int src_stride = 2*full_width;
-	
-	int signed_dst_stride;
-	int incr;
-	
-	
-	
-	if (clockWise) {
-		/* ms_warning("start writing destination buffer from top right");*/
-		cb_dst += wDest - 1;
-		cr_dst += wDest - 1;
-		incr = 1;
-		signed_dst_stride = wDest;
-	} else {
-		/* ms_warning("start writing destination buffer from top right");*/
-		cb_dst += wDest * (hDest - 1);
-		cr_dst += wDest * (hDest - 1);
-		incr = -1;
-		signed_dst_stride = -wDest;
-	}
-	
-	for (int y=0; y<hSrc; y++) {
-		uint8_t* cb_dst2 = cb_dst;
-		uint8_t* cr_dst2 = cr_dst;
-		for (int x=0; x<2*wSrc; x+=16) {
-			uint8x8x2_t tmp = vld2_u8 (cbcr_src+x);
- 			
-			vst1_lane_u8 (cb_dst2, tmp.val[0], 0);
-			vst1_lane_u8 (cr_dst2, tmp.val[1], 0);
-			cb_dst2+=signed_dst_stride;
-			cr_dst2+=signed_dst_stride;				
-			vst1_lane_u8 (cb_dst2, tmp.val[0], 1);
-			vst1_lane_u8 (cr_dst2, tmp.val[1], 1);
-			cb_dst2+=signed_dst_stride;
-			cr_dst2+=signed_dst_stride;				
-			vst1_lane_u8 (cb_dst2, tmp.val[0], 2);
-			vst1_lane_u8 (cr_dst2, tmp.val[1], 2);
-			cb_dst2+=signed_dst_stride;
-			cr_dst2+=signed_dst_stride;				
-			vst1_lane_u8 (cb_dst2, tmp.val[0], 3);
-			vst1_lane_u8 (cr_dst2, tmp.val[1], 3);
-			cb_dst2+=signed_dst_stride;
-			cr_dst2+=signed_dst_stride;				
-			vst1_lane_u8 (cb_dst2, tmp.val[0], 4);
-			vst1_lane_u8 (cr_dst2, tmp.val[1], 4);
-			cb_dst2+=signed_dst_stride;
-			cr_dst2+=signed_dst_stride;				
-			vst1_lane_u8 (cb_dst2, tmp.val[0], 5);
-			vst1_lane_u8 (cr_dst2, tmp.val[1], 5);
-			cb_dst2+=signed_dst_stride;
-			cr_dst2+=signed_dst_stride;				
-			vst1_lane_u8 (cb_dst2, tmp.val[0], 6);
-			vst1_lane_u8 (cr_dst2, tmp.val[1], 6);
-			cb_dst2+=signed_dst_stride;
-			cr_dst2+=signed_dst_stride;				
-			vst1_lane_u8 (cb_dst2, tmp.val[0], 7);
-			vst1_lane_u8 (cr_dst2, tmp.val[1], 7);
-			cb_dst2+=signed_dst_stride;
-			cr_dst2+=signed_dst_stride;				
-
-		}
-		cb_dst -= incr;
-		cr_dst -= incr;
-		cbcr_src += src_stride;
-	}
-}
-#endif
-/* Destination and source images have their dimensions inverted.*/
-mblk_t *copy_ycbcrbiplanar_to_true_yuv_portrait(char* y, char* cbcr, int rotation, int w, int h, int y_byte_per_row,int cbcr_byte_per_row) {
-	
-	/*	ms_message("copy_frame_to_true_yuv_inverted : Orientation %i; width %i; height %i", orientation, w, h);*/
-	MSPicture pict;
-	mblk_t *yuv_block = ms_yuv_buf_alloc(&pict, w, h);
-	
-	bool_t clockwise = rotation == 90 ? TRUE : FALSE;
-	
-	// Copying Y
-#if defined (__ARM_NEON__)
-	rotate_plane_neon(w,h,y_byte_per_row,(uint8_t*)y,pict.planes[0], clockwise);
-#else
-	uint8_t* dsty = pict.planes[0];
-	uint8_t* srcy = (uint8_t*) y;
-	rotate_plane(w,h,y_byte_per_row,srcy,dsty,1, clockwise);
-#endif	
-	
-	
-	int uv_w = w/2;
-	int uv_h = h/2;
-	//	int uorvsize = uv_w * uv_h;
-#if defined (__ARM_NEON__)
-	rotate_cbcr_to_cr_cb(uv_w,uv_h, cbcr_byte_per_row/2, (uint8_t*)cbcr, pict.planes[2], pict.planes[1],clockwise); 	
-#else	
-	// Copying U
-	uint8_t* srcu = (uint8_t*) cbcr;
-	uint8_t* dstu = pict.planes[1];
-	rotate_plane(uv_w,uv_h,cbcr_byte_per_row/2,srcu,dstu, 2, clockwise);
-	//	memset(dstu, 128, uorvsize);
-	
-	// Copying V
-	uint8_t* srcv = srcu + 1;
-	uint8_t* dstv = pict.planes[2];
-	rotate_plane(uv_w,uv_h,cbcr_byte_per_row/2,srcv,dstv, 2, clockwise);
-	//	memset(dstv, 128, uorvsize);
-#endif	
-	return yuv_block;
-}
-=======
->>>>>>> 08f3d965
 
 /*static*/ void rotate_plane_neon_anticlockwise(int wDest, int hDest, int full_width, uint8_t* src, uint8_t* dst) {
 #define BLOCK_WIDTH 8
