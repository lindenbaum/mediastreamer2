/*
mediastreamer2 library - modular sound and video processing and streaming
Copyright (C) 2006  Simon MORLAT (simon.morlat@linphone.org)

This program is free software; you can redistribute it and/or
modify it under the terms of the GNU General Public License
as published by the Free Software Foundation; either version 2
of the License, or (at your option) any later version.

This program is distributed in the hope that it will be useful,
but WITHOUT ANY WARRANTY; without even the implied warranty of
MERCHANTABILITY or FITNESS FOR A PARTICULAR PURPOSE.  See the
GNU General Public License for more details.

You should have received a copy of the GNU General Public License
along with this program; if not, write to the Free Software
Foundation, Inc., 59 Temple Place - Suite 330, Boston, MA  02111-1307, USA.
*/


#ifdef HAVE_CONFIG_H
#include "mediastreamer-config.h"
#endif

#include "mediastreamer2/mediastream.h"
#include "mediastreamer2/dtmfgen.h"
#include "mediastreamer2/mssndcard.h"
#include "mediastreamer2/msrtp.h"
#include "mediastreamer2/msfileplayer.h"
#include "mediastreamer2/msfilerec.h"
#include "mediastreamer2/msvolume.h"
#include "mediastreamer2/msequalizer.h"
#include "mediastreamer2/mstee.h"
#include "mediastreamer2/msaudiomixer.h"
#include "mediastreamer2/mscodecutils.h"
#include "mediastreamer2/msitc.h"
#include "mediastreamer2/msvaddtx.h"
#include "mediastreamer2/msgenericplc.h"
#include "mediastreamer2/mseventqueue.h"
#include "private.h"

#ifdef ANDROID
#include "audiofilters/devices.h"
#endif

#include <sys/types.h>

#ifndef _WIN32
	#include <sys/socket.h>
	#include <netdb.h>
#endif

static void configure_av_recorder(AudioStream *stream);
static void configure_decoder(AudioStream *stream, PayloadType *pt, int sample_rate, int nchannels);
static void audio_stream_configure_resampler(AudioStream *st, MSFilter *resampler,MSFilter *from, MSFilter *to);
static void audio_stream_set_rtp_output_gain_db(AudioStream *stream, float gain_db);

static void audio_stream_free(AudioStream *stream) {
	media_stream_free(&stream->ms);
	if (stream->soundread!=NULL) ms_filter_destroy(stream->soundread);
	if (stream->soundwrite!=NULL) ms_filter_destroy(stream->soundwrite);
	if (stream->dtmfgen!=NULL) ms_filter_destroy(stream->dtmfgen);
	if (stream->plc!=NULL)	ms_filter_destroy(stream->plc);
	if (stream->ec!=NULL)	ms_filter_destroy(stream->ec);
	if (stream->volrecv!=NULL) ms_filter_destroy(stream->volrecv);
	if (stream->volsend!=NULL) ms_filter_destroy(stream->volsend);
	if (stream->equalizer!=NULL) ms_filter_destroy(stream->equalizer);
	if (stream->read_decoder != NULL) ms_filter_destroy(stream->read_decoder);
	if (stream->write_encoder != NULL) ms_filter_destroy(stream->write_encoder);
	if (stream->read_resampler!=NULL) ms_filter_destroy(stream->read_resampler);
	if (stream->write_resampler!=NULL) ms_filter_destroy(stream->write_resampler);
	if (stream->dtmfgen_rtp!=NULL) ms_filter_destroy(stream->dtmfgen_rtp);
	if (stream->dummy) ms_filter_destroy(stream->dummy);
	if (stream->recv_tee) ms_filter_destroy(stream->recv_tee);
	if (stream->recorder) ms_filter_destroy(stream->recorder);
	if (stream->recorder_mixer) ms_filter_destroy(stream->recorder_mixer);
	if (stream->local_mixer) ms_filter_destroy(stream->local_mixer);
	if (stream->local_player) ms_filter_destroy(stream->local_player);
	if (stream->local_player_resampler) ms_filter_destroy(stream->local_player_resampler);
	if (stream->av_recorder.encoder) ms_filter_destroy(stream->av_recorder.encoder);
	if (stream->av_recorder.recorder) ms_filter_destroy(stream->av_recorder.recorder);
	if (stream->av_recorder.resampler) ms_filter_destroy(stream->av_recorder.resampler);
	if (stream->av_recorder.video_input) ms_filter_destroy(stream->av_recorder.video_input);
	if (stream->vaddtx) ms_filter_destroy(stream->vaddtx);
	if (stream->outbound_mixer) ms_filter_destroy(stream->outbound_mixer);
	if (stream->recorder_file) ms_free(stream->recorder_file);
	if (stream->rtp_io_session) rtp_session_destroy(stream->rtp_io_session);

	ms_free(stream);
}

static int dtmf_tab[16]={'0','1','2','3','4','5','6','7','8','9','*','#','A','B','C','D'};

static void on_dtmf_received(RtpSession *s, uint32_t dtmf, void *user_data)
{
	AudioStream *stream=(AudioStream*)user_data;
	if (dtmf>15){
		ms_warning("Unsupported telephone-event type.");
		return;
	}
	ms_message("Receiving dtmf %c.",dtmf_tab[dtmf]);
	if (stream->dtmfgen!=NULL && stream->play_dtmfs){
		ms_filter_call_method(stream->dtmfgen,MS_DTMF_GEN_PUT,&dtmf_tab[dtmf]);
	}
}

/**
 * This function must be called from the MSTicker thread:
 * it replaces one filter by another one.
 * This is a dirty hack that works anyway.
 * It would be interesting to have something that does the job
 * more easily within the MSTicker API.
 * return TRUE if the decoder was changed, FALSE otherwise.
 */
static bool_t audio_stream_payload_type_changed(RtpSession *session, void *data) {
	AudioStream *stream = (AudioStream *)data;
	RtpProfile *prof = rtp_session_get_profile(session);
	int payload = rtp_session_get_recv_payload_type(stream->ms.sessions.rtp_session);
	PayloadType *pt = rtp_profile_get_payload(prof, payload);

	if (stream->ms.decoder == NULL){
		ms_message("audio_stream_payload_type_changed(): no decoder!");
		return FALSE;
	}

	if (pt != NULL){
		MSFilter *dec;
		/* if new payload type is Comfort Noise (CN), just do nothing */
		if (strcasecmp(pt->mime_type, "CN")==0) {
			ms_message("Ignore payload type change to CN");
			return FALSE;
		}

		if (stream->ms.current_pt && strcasecmp(pt->mime_type, stream->ms.current_pt->mime_type)==0 && pt->clock_rate==stream->ms.current_pt->clock_rate){
			ms_message("Ignoring payload type number change because it points to the same payload type as the current one");
			return FALSE;
		}

		//dec = ms_filter_create_decoder(pt->mime_type);
		dec = ms_factory_create_decoder(stream->ms.factory, pt->mime_type);
		if (dec != NULL) {
			MSFilter *nextFilter = stream->ms.decoder->outputs[0]->next.filter;

			ms_message("Replacing decoder on the fly");
			ms_filter_unlink(stream->ms.rtprecv, 0, stream->ms.decoder, 0);
			ms_filter_unlink(stream->ms.decoder, 0, nextFilter, 0);
			ms_filter_postprocess(stream->ms.decoder);
			ms_filter_destroy(stream->ms.decoder);
			stream->ms.decoder = dec;
			configure_decoder(stream, pt, stream->sample_rate, stream->nchannels);
			if (stream->write_resampler){
				audio_stream_configure_resampler(stream, stream->write_resampler,stream->ms.decoder,stream->soundwrite);
			}
			ms_filter_link(stream->ms.rtprecv, 0, stream->ms.decoder, 0);
			ms_filter_link(stream->ms.decoder, 0, nextFilter, 0);
			ms_filter_preprocess(stream->ms.decoder, stream->ms.sessions.ticker);
			stream->ms.current_pt=pt;
			return TRUE;
		} else {
			ms_error("No decoder found for %s", pt->mime_type);
		}
	} else {
		ms_warning("No payload type defined with number %i", payload);
	}
	return FALSE;
}

/*
 * note: since not all filters implement MS_FILTER_GET_SAMPLE_RATE and MS_FILTER_GET_NCHANNELS, the PayloadType passed here is used to guess this information.
 */
static void audio_stream_configure_resampler(AudioStream *st, MSFilter *resampler,MSFilter *from, MSFilter *to) {
	int from_rate=0, to_rate=0;
	int from_channels = 0, to_channels = 0;
	ms_filter_call_method(from,MS_FILTER_GET_SAMPLE_RATE,&from_rate);
	ms_filter_call_method(to,MS_FILTER_GET_SAMPLE_RATE,&to_rate);
	ms_filter_call_method(from, MS_FILTER_GET_NCHANNELS, &from_channels);
	ms_filter_call_method(to, MS_FILTER_GET_NCHANNELS, &to_channels);
	if (from_channels == 0) {
		from_channels = st->nchannels;
		ms_error("Filter %s does not implement the MS_FILTER_GET_NCHANNELS method", from->desc->name);
	}
	if (to_channels == 0) {
		to_channels = st->nchannels;
		ms_error("Filter %s does not implement the MS_FILTER_GET_NCHANNELS method", to->desc->name);
	}
	if (from_rate == 0){
		ms_error("Filter %s does not implement the MS_FILTER_GET_SAMPLE_RATE method", from->desc->name);
		from_rate = st->sample_rate;
	}
	if (to_rate == 0){
		ms_error("Filter %s does not implement the MS_FILTER_GET_SAMPLE_RATE method", to->desc->name);
		to_rate = st->sample_rate;
	}
	ms_filter_call_method(resampler,MS_FILTER_SET_SAMPLE_RATE,&from_rate);
	ms_filter_call_method(resampler,MS_FILTER_SET_OUTPUT_SAMPLE_RATE,&to_rate);
	ms_filter_call_method(resampler, MS_FILTER_SET_NCHANNELS, &from_channels);
	ms_filter_call_method(resampler, MS_FILTER_SET_OUTPUT_NCHANNELS, &to_channels);
	ms_message("configuring %s-->%s from rate [%i] to rate [%i] and from channel [%i] to channel [%i]",
			   from->desc->name, to->desc->name, from_rate, to_rate, from_channels, to_channels);
}

static void audio_stream_process_rtcp(MediaStream *media_stream, mblk_t *m){
}

void audio_stream_iterate(AudioStream *stream){
	media_stream_iterate(&stream->ms);
}

bool_t audio_stream_alive(AudioStream * stream, int timeout){
	return media_stream_alive((MediaStream*)stream,timeout);
}

/*invoked from FEC capable filters*/
static  mblk_t* audio_stream_payload_picker(MSRtpPayloadPickerContext* context,unsigned int sequence_number) {
	return rtp_session_pick_with_cseq(((AudioStream*)(context->filter_graph_manager))->ms.sessions.rtp_session, sequence_number);
}

static void stop_preload_graph(AudioStream *stream){
	ms_ticker_detach(stream->ms.sessions.ticker,stream->dummy);

	if (stream->ms.voidsink) {
		ms_filter_unlink(stream->dummy,0,stream->ms.voidsink,0);
		ms_filter_destroy(stream->ms.voidsink);
		stream->ms.voidsink=NULL;
	}else if (stream->soundwrite) {
		ms_filter_unlink(stream->dummy,0,stream->soundwrite,0);
	}
	ms_filter_destroy(stream->dummy);
	stream->dummy=NULL;
}

bool_t audio_stream_started(AudioStream *stream){
	return media_stream_started(&stream->ms);
}

/* This function is used either on IOS to workaround the long time to initialize the Audio Unit or for ICE candidates gathering. */
void audio_stream_prepare_sound(AudioStream *stream, MSSndCard *playcard, MSSndCard *captcard){
	audio_stream_unprepare_sound(stream);
	stream->dummy=ms_factory_create_filter(stream->ms.factory, MS_RTP_RECV_ID);
	rtp_session_set_payload_type(stream->ms.sessions.rtp_session,0);
	rtp_session_enable_rtcp(stream->ms.sessions.rtp_session, FALSE);
	ms_filter_call_method(stream->dummy,MS_RTP_RECV_SET_SESSION,stream->ms.sessions.rtp_session);

	if (captcard && playcard){
#ifdef __ios
		stream->soundread=ms_snd_card_create_reader(captcard);
		stream->soundwrite=ms_snd_card_create_writer(playcard);
		ms_filter_link(stream->dummy,0,stream->soundwrite,0);
#else
		stream->ms.voidsink=ms_factory_create_filter(stream->ms.factory,  MS_VOID_SINK_ID);
		ms_filter_link(stream->dummy,0,stream->ms.voidsink,0);
#endif
	} else {
		stream->ms.voidsink=ms_factory_create_filter(stream->ms.factory,  MS_VOID_SINK_ID);
		ms_filter_link(stream->dummy,0,stream->ms.voidsink,0);
		
	}
	if (stream->ms.sessions.ticker == NULL) media_stream_start_ticker(&stream->ms);
	ms_ticker_attach(stream->ms.sessions.ticker,stream->dummy);
	stream->ms.state=MSStreamPreparing;
}

static void _audio_stream_unprepare_sound(AudioStream *stream, bool_t keep_sound_resources){
	if (stream->ms.state==MSStreamPreparing){
		stop_preload_graph(stream);
#ifdef __ios
		if (!keep_sound_resources){
			if (stream->soundread) ms_filter_destroy(stream->soundread);
			stream->soundread=NULL;
			if (stream->soundwrite) ms_filter_destroy(stream->soundwrite);
			stream->soundwrite=NULL;
		}
#endif
	}
	stream->ms.state=MSStreamInitialized;
}

void audio_stream_unprepare_sound(AudioStream *stream){
	_audio_stream_unprepare_sound(stream,FALSE);
}

static void player_callback(void *ud, MSFilter *f, unsigned int id, void *arg){
	AudioStream *stream=(AudioStream *)ud;
	int sr=0;
	int channels=0;
	switch(id){
		case MS_FILTER_OUTPUT_FMT_CHANGED:
			ms_filter_call_method(f,MS_FILTER_GET_SAMPLE_RATE,&sr);
			ms_filter_call_method(f,MS_FILTER_GET_NCHANNELS,&channels);
			if (f==stream->local_player){
				ms_filter_call_method(stream->local_player_resampler,MS_FILTER_SET_SAMPLE_RATE,&sr);
				ms_filter_call_method(stream->local_player_resampler,MS_FILTER_SET_NCHANNELS,&channels);
			}
		break;
		default:
		break;
	}
}

static void setup_local_player(AudioStream *stream, int samplerate, int channels){
	MSConnectionHelper cnx;
	int master=0;


	stream->local_player=ms_factory_create_filter(stream->ms.factory, MS_FILE_PLAYER_ID);
	stream->local_player_resampler=ms_factory_create_filter(stream->ms.factory, MS_RESAMPLE_ID);

	ms_connection_helper_start(&cnx);
	ms_connection_helper_link(&cnx,stream->local_player,-1,0);
	if (stream->local_player_resampler){
		ms_connection_helper_link(&cnx,stream->local_player_resampler,0,0);
	}
	ms_connection_helper_link(&cnx,stream->local_mixer,1,-1);

	if (stream->local_player_resampler){
		ms_filter_call_method(stream->local_player_resampler,MS_FILTER_SET_OUTPUT_SAMPLE_RATE,&samplerate);
		ms_filter_call_method(stream->local_player_resampler,MS_FILTER_SET_OUTPUT_NCHANNELS,&channels);
	}
	ms_filter_call_method(stream->local_mixer,MS_FILTER_SET_SAMPLE_RATE,&samplerate);
	ms_filter_call_method(stream->local_mixer,MS_FILTER_SET_NCHANNELS,&channels);
	ms_filter_call_method(stream->local_mixer,MS_AUDIO_MIXER_SET_MASTER_CHANNEL,&master);
	ms_filter_add_notify_callback(stream->local_player,player_callback,stream,TRUE);
}

static OrtpRtcpXrPlcStatus audio_stream_get_rtcp_xr_plc_status(void *userdata) {
	AudioStream *stream = (AudioStream *)userdata;
	if ((stream->features & AUDIO_STREAM_FEATURE_PLC) != 0) {
		int decoder_have_plc = 0;
		if (stream->ms.decoder && ms_filter_has_method(stream->ms.decoder, MS_AUDIO_DECODER_HAVE_PLC)) {
			ms_filter_call_method(stream->ms.decoder, MS_AUDIO_DECODER_HAVE_PLC, &decoder_have_plc);
		}
		if (decoder_have_plc == 0) {
			return OrtpRtcpXrSilencePlc;
		} else {
			return OrtpRtcpXrEnhancedPlc;
		}
	}
	return OrtpRtcpXrNoPlc;
}

static int audio_stream_get_rtcp_xr_signal_level(void *userdata) {
	AudioStream *stream = (AudioStream *)userdata;
	if ((stream->features & AUDIO_STREAM_FEATURE_VOL_RCV) != 0) {
		float volume = 0.f;
		if (stream->volrecv)
			ms_filter_call_method(stream->volrecv, MS_VOLUME_GET_MAX, &volume);
		return (int)volume;
	}
	return ORTP_RTCP_XR_UNAVAILABLE_PARAMETER;
}

static int audio_stream_get_rtcp_xr_noise_level(void *userdata) {
	AudioStream *stream = (AudioStream *)userdata;
	if ((stream->features & AUDIO_STREAM_FEATURE_VOL_RCV) != 0) {
		float volume = 0.f;
		if (stream->volrecv)
			ms_filter_call_method(stream->volrecv, MS_VOLUME_GET_MIN, &volume);
		return (int)volume;
	}
	return ORTP_RTCP_XR_UNAVAILABLE_PARAMETER;
}

static float audio_stream_get_rtcp_xr_average_quality_rating(void *userdata) {
	AudioStream *stream = (AudioStream *)userdata;
	return audio_stream_get_average_quality_rating(stream);
}

static float audio_stream_get_rtcp_xr_average_lq_quality_rating(void *userdata) {
	AudioStream *stream = (AudioStream *)userdata;
	return audio_stream_get_average_lq_quality_rating(stream);
}

static bool_t ci_ends_with(const char *filename, const char*suffix){
	size_t filename_len=strlen(filename);
	size_t suffix_len=strlen(suffix);
	if (filename_len<suffix_len) return FALSE;
	return strcasecmp(filename+filename_len-suffix_len,suffix)==0;
}

MSFilter *_ms_create_av_player(const char *filename, MSFactory* factory){
	if (ci_ends_with(filename,".mkv"))
		return ms_factory_create_filter(factory, MS_MKV_PLAYER_ID);
	else if (ci_ends_with(filename,".wav"))
		return ms_factory_create_filter(factory, MS_FILE_PLAYER_ID);
	else
		ms_error("Cannot open %s, unsupported file extension", filename);
	return NULL;
}

static void unplumb_av_player(AudioStream *stream){
	struct _AVPlayer *player=&stream->av_player;
	MSConnectionHelper ch;
	bool_t reattach=stream->ms.state==MSStreamStarted;

	if (!player->plumbed) return;

	/*detach the outbound graph before modifying the graph*/
	ms_ticker_detach(stream->ms.sessions.ticker,stream->soundread);
	if (player->videopin!=-1){
		ms_connection_helper_start(&ch);
		ms_connection_helper_unlink(&ch,player->player,-1,player->videopin);
		ms_connection_helper_unlink(&ch,player->video_output,0,0);
	}
	ms_connection_helper_start(&ch);
	ms_connection_helper_unlink(&ch,player->player,-1,player->audiopin);
	if (player->decoder)
		ms_connection_helper_unlink(&ch,player->decoder,0,0);
	ms_connection_helper_unlink(&ch,player->resampler,0,0);
	ms_connection_helper_unlink(&ch,stream->outbound_mixer,1,-1);
	/*and attach back*/
	if (reattach) ms_ticker_attach(stream->ms.sessions.ticker,stream->soundread);
	player->plumbed = FALSE;
}

static void close_av_player(AudioStream *stream){
	struct _AVPlayer *player=&stream->av_player;

	if (player->player){
		MSPlayerState st=MSPlayerClosed;
		unplumb_av_player(stream);
		if (ms_filter_call_method(player->player,MS_PLAYER_GET_STATE,&st)==0){
			if (st!=MSPlayerClosed)
				ms_filter_call_method_noarg(player->player,MS_PLAYER_CLOSE);
		}
		ms_filter_destroy(player->player);
		player->player=NULL;
	}
	if (player->resampler){
		ms_filter_destroy(player->resampler);
		player->resampler=NULL;
	}
	if (player->decoder){
		ms_filter_destroy(player->decoder);
		player->decoder=NULL;
	}
}

static void configure_av_player(AudioStream *stream, const MSFmtDescriptor *audiofmt, const MSFmtDescriptor *videofmt){
	struct _AVPlayer *player=&stream->av_player;
	int stream_rate=0;
	int stream_channels=0;

	ms_message("AudioStream [%p] Configure av_player, audiofmt=%s videofmt=%s",stream,ms_fmt_descriptor_to_string(audiofmt),ms_fmt_descriptor_to_string(videofmt));

	if (audiofmt){
		if (player->decoder){
			if (audiofmt->nchannels>0){
				ms_filter_call_method(player->decoder,MS_FILTER_SET_NCHANNELS,(void*)&audiofmt->nchannels);
			}
			if (audiofmt->rate>0){
				ms_filter_call_method(player->decoder,MS_FILTER_SET_SAMPLE_RATE,(void*)&audiofmt->rate);
			}
		}
		ms_filter_call_method(player->resampler,MS_FILTER_SET_NCHANNELS,(void*)&audiofmt->nchannels);
		ms_filter_call_method(player->resampler,MS_FILTER_SET_SAMPLE_RATE,(void*)&audiofmt->rate);
	}

	ms_filter_call_method(stream->outbound_mixer,MS_FILTER_GET_SAMPLE_RATE,&stream_rate);
	ms_filter_call_method(stream->outbound_mixer,MS_FILTER_GET_NCHANNELS,&stream_channels);
	ms_filter_call_method(player->resampler,MS_FILTER_SET_OUTPUT_NCHANNELS,&stream_channels);
	ms_filter_call_method(player->resampler,MS_FILTER_SET_OUTPUT_SAMPLE_RATE,&stream_rate);
	if (videofmt){
		MSPinFormat pf;
		pf.pin=0;
		pf.fmt=videofmt;
		ms_filter_call_method(player->video_output,MS_FILTER_SET_INPUT_FMT,&pf);
	}
}

static void plumb_av_player(AudioStream *stream){
	struct _AVPlayer *player=&stream->av_player;
	MSConnectionHelper ch;
	bool_t reattach=stream->ms.state==MSStreamStarted;

	if (player->videopin!=-1){
		ms_connection_helper_start(&ch);
		ms_connection_helper_link(&ch,player->player,-1,player->videopin);
		ms_connection_helper_link(&ch,player->video_output,0,0);
	}
	ms_connection_helper_start(&ch);
	ms_connection_helper_link(&ch,player->player,-1,player->audiopin);
	if (player->decoder)
		ms_connection_helper_link(&ch,player->decoder,0,0);
	ms_connection_helper_link(&ch,player->resampler,0,0);
	/*detach the outbound graph before attaching to the outbound mixer*/
	if (reattach) ms_ticker_detach(stream->ms.sessions.ticker,stream->soundread);
	ms_connection_helper_link(&ch,stream->outbound_mixer,1,-1);
	/*and attach back*/
	if (reattach) ms_ticker_attach(stream->ms.sessions.ticker,stream->soundread);
	player->plumbed=TRUE;
}

static int open_av_player(AudioStream *stream, const char *filename){
	struct _AVPlayer *player=&stream->av_player;
	MSPinFormat fmt1={0},fmt2={0};
	MSPinFormat *audiofmt=NULL;
	MSPinFormat *videofmt=NULL;

	if (player->player) close_av_player(stream);
	//player->player=_ms_create_av_player(filename);
	player->player=_ms_create_av_player(filename, stream->ms.factory);
	if (player->player==NULL){
		ms_warning("AudioStream[%p]: no way to open [%s].",stream,filename);
		return -1;
	}
	if (ms_filter_call_method(player->player,MS_PLAYER_OPEN,(void*)filename)==-1){
		close_av_player(stream);
		return -1;
	}
	fmt1.pin=0;
	ms_filter_call_method(player->player,MS_FILTER_GET_OUTPUT_FMT,&fmt1);
	fmt2.pin=1;
	ms_filter_call_method(player->player,MS_FILTER_GET_OUTPUT_FMT,&fmt2);
	if (fmt1.fmt==NULL && fmt2.fmt==NULL){
		/*assume PCM*/
		int sr=8000;
		int channels=1;
		ms_filter_call_method(player->player,MS_FILTER_GET_SAMPLE_RATE,&sr);
		ms_filter_call_method(player->player,MS_FILTER_GET_NCHANNELS,&channels);
		fmt1.fmt=ms_factory_get_audio_format(stream->ms.factory, "pcm", sr, channels, NULL);
		audiofmt=&fmt1;
	}else{
		if (fmt1.fmt) {
			if (fmt1.fmt->type==MSAudio){
				audiofmt=&fmt1;
				player->audiopin=0;
			}else{
				videofmt=&fmt1;
				player->videopin=0;
			}
		}
		if (fmt2.fmt){
			if (fmt2.fmt->type == MSAudio){
				audiofmt=&fmt2;
				player->audiopin=1;
			}else{
				videofmt=&fmt2;
				player->videopin=1;
			}

		}
	}
	if (audiofmt && audiofmt->fmt && strcasecmp(audiofmt->fmt->encoding,"pcm")!=0){
		player->decoder=ms_factory_create_decoder(stream->ms.factory, audiofmt->fmt->encoding);

		if (player->decoder==NULL){
			ms_warning("AudioStream[%p]: no way to decode [%s]",stream,filename);
			close_av_player(stream);
			return -1;
		}
	}
	player->resampler=ms_factory_create_filter(stream->ms.factory, MS_RESAMPLE_ID);
	if (videofmt && videofmt->fmt) player->video_output=ms_factory_create_filter(stream->videostream->ms.factory,MS_ITC_SINK_ID);

	else player->videopin=-1;
	configure_av_player(stream,audiofmt ? audiofmt->fmt : NULL ,videofmt ? videofmt->fmt : NULL);
	if (stream->videostream) video_stream_open_player(stream->videostream,player->video_output);
	plumb_av_player(stream);
	return 0;
}

MSFilter * audio_stream_open_remote_play(AudioStream *stream, const char *filename){
	if (stream->ms.state!=MSStreamStarted){
		ms_warning("AudioStream[%p]: audio_stream_play_to_remote() works only when the stream is started.",stream);
		return NULL;
	}
	if (stream->outbound_mixer==NULL){
		ms_warning("AudioStream[%p]: audio_stream_play_to_remote() works only when the stream has AUDIO_STREAM_FEATURE_REMOTE_PLAYING capability.",stream);
		return NULL;
	}
	if (open_av_player(stream,filename)==-1){
		return NULL;
	}
	return stream->av_player.player;
}

void audio_stream_close_remote_play(AudioStream *stream){
	MSPlayerState state;
	if (stream->av_player.player){
		ms_filter_call_method(stream->av_player.player,MS_PLAYER_GET_STATE,&state);
		if (state!=MSPlayerClosed)
			ms_filter_call_method_noarg(stream->av_player.player,MS_PLAYER_CLOSE);
	}
	if (stream->videostream) video_stream_close_player(stream->videostream);
}

static void video_input_updated(void *stream, MSFilter *f, unsigned int event_id, void *arg){
	if (event_id==MS_FILTER_OUTPUT_FMT_CHANGED){
		ms_message("Video ITC source updated.");
		configure_av_recorder((AudioStream*)stream);
	}
}

static void av_recorder_handle_event(void *userdata, MSFilter *recorder, unsigned int event, void *event_arg){
#ifdef VIDEO_ENABLED
	AudioStream *audiostream = (AudioStream *)userdata;
	if (audiostream->videostream != NULL) {
		video_recorder_handle_event(audiostream->videostream, recorder, event, event_arg);
	}
#endif
}

static void setup_av_recorder(AudioStream *stream, int sample_rate, int nchannels){

	stream->av_recorder.recorder=ms_factory_create_filter(stream->ms.factory, MS_MKV_RECORDER_ID);
	if (stream->av_recorder.recorder){
		MSPinFormat pinfmt={0};
		stream->av_recorder.video_input=ms_factory_create_filter(stream->ms.factory, MS_ITC_SOURCE_ID);
		stream->av_recorder.resampler=ms_factory_create_filter(stream->ms.factory,MS_RESAMPLE_ID);
		stream->av_recorder.encoder=ms_factory_create_filter(stream->ms.factory,MS_OPUS_ENC_ID);

		if (stream->av_recorder.encoder==NULL){
			int g711_rate=8000;
			int g711_nchannels=1;
			stream->av_recorder.encoder=ms_factory_create_filter(stream->ms.factory, MS_ULAW_ENC_ID);
			ms_filter_call_method(stream->av_recorder.resampler,MS_FILTER_SET_SAMPLE_RATE,&sample_rate);
			ms_filter_call_method(stream->av_recorder.resampler,MS_FILTER_SET_OUTPUT_SAMPLE_RATE,&g711_rate);
			ms_filter_call_method(stream->av_recorder.resampler,MS_FILTER_SET_NCHANNELS,&nchannels);
			ms_filter_call_method(stream->av_recorder.resampler,MS_FILTER_SET_OUTPUT_NCHANNELS,&g711_nchannels);
			pinfmt.fmt=ms_factory_get_audio_format(stream->ms.factory, "pcmu",g711_rate,g711_nchannels,NULL);

		}else{
			int got_sr=0;
			ms_filter_call_method(stream->av_recorder.encoder,MS_FILTER_SET_SAMPLE_RATE,&sample_rate);
			ms_filter_call_method(stream->av_recorder.encoder,MS_FILTER_GET_SAMPLE_RATE,&got_sr);
			ms_filter_call_method(stream->av_recorder.encoder,MS_FILTER_SET_NCHANNELS,&nchannels);
			ms_filter_call_method(stream->av_recorder.resampler,MS_FILTER_SET_SAMPLE_RATE,&sample_rate);
			ms_filter_call_method(stream->av_recorder.resampler,MS_FILTER_SET_OUTPUT_SAMPLE_RATE,&got_sr);
			ms_filter_call_method(stream->av_recorder.resampler,MS_FILTER_SET_NCHANNELS,&nchannels);
			ms_filter_call_method(stream->av_recorder.resampler,MS_FILTER_SET_OUTPUT_NCHANNELS,&nchannels);
			pinfmt.fmt=ms_factory_get_audio_format(stream->ms.factory,"opus",48000,nchannels,NULL);
		}
		pinfmt.pin=1;
		ms_message("Configuring av recorder with audio format %s",ms_fmt_descriptor_to_string(pinfmt.fmt));
		ms_filter_call_method(stream->av_recorder.recorder,MS_FILTER_SET_INPUT_FMT,&pinfmt);
		ms_filter_add_notify_callback(stream->av_recorder.video_input,video_input_updated,stream,TRUE);
		ms_filter_add_notify_callback(stream->av_recorder.recorder, av_recorder_handle_event, stream, TRUE);
	}
}

static void plumb_av_recorder(AudioStream *stream){
	MSConnectionHelper ch;
	ms_connection_helper_start(&ch);
	ms_connection_helper_link(&ch, stream->recorder_mixer,-1, 1);
	ms_connection_helper_link(&ch, stream->av_recorder.resampler,0,0);
	ms_connection_helper_link(&ch, stream->av_recorder.encoder,0,0);
	ms_connection_helper_link(&ch, stream->av_recorder.recorder,1,-1);

	ms_filter_link(stream->av_recorder.video_input,0,stream->av_recorder.recorder,0);
}

static void unplumb_av_recorder(AudioStream *stream){
	MSConnectionHelper ch;
	MSRecorderState rstate;
	ms_connection_helper_start(&ch);
	ms_connection_helper_unlink(&ch, stream->recorder_mixer,-1, 1);
	ms_connection_helper_unlink(&ch, stream->av_recorder.resampler,0,0);
	ms_connection_helper_unlink(&ch, stream->av_recorder.encoder,0,0);
	ms_connection_helper_unlink(&ch, stream->av_recorder.recorder,1,-1);

	ms_filter_unlink(stream->av_recorder.video_input,0,stream->av_recorder.recorder,0);

	if (ms_filter_call_method(stream->av_recorder.recorder,MS_RECORDER_GET_STATE,&rstate)==0){
		if (rstate!=MSRecorderClosed){
			ms_filter_call_method_noarg(stream->av_recorder.recorder, MS_RECORDER_CLOSE);
		}
	}
}

static void setup_recorder(AudioStream *stream, int sample_rate, int nchannels){
	int val=0;
	int pin=1;
	MSAudioMixerCtl mctl={0};

	stream->recorder=ms_factory_create_filter(stream->ms.factory, MS_FILE_REC_ID);
	stream->recorder_mixer=ms_factory_create_filter(stream->ms.factory, MS_AUDIO_MIXER_ID);
	stream->recv_tee=ms_factory_create_filter(stream->ms.factory, MS_TEE_ID);

	ms_filter_call_method(stream->recorder_mixer,MS_AUDIO_MIXER_ENABLE_CONFERENCE_MODE,&val);
	ms_filter_call_method(stream->recorder_mixer,MS_FILTER_SET_SAMPLE_RATE,&sample_rate);
	ms_filter_call_method(stream->recorder_mixer,MS_FILTER_SET_NCHANNELS,&nchannels);
	ms_filter_call_method(stream->recv_tee,MS_TEE_MUTE,&pin);
	mctl.pin=pin;
	mctl.param.enabled=FALSE;
	ms_filter_call_method(stream->outbound_mixer,MS_AUDIO_MIXER_ENABLE_OUTPUT,&mctl);
	ms_filter_call_method(stream->recorder,MS_FILTER_SET_SAMPLE_RATE,&sample_rate);
	ms_filter_call_method(stream->recorder,MS_FILTER_SET_NCHANNELS,&nchannels);

	setup_av_recorder(stream,sample_rate,nchannels);
}

static void on_silence_detected(void *data, MSFilter *f, unsigned int event_id, void *event_arg){
	AudioStream *as=(AudioStream*)data;
	if (as->ms.rtpsend){
		switch(event_id){
			case MS_VAD_DTX_NO_VOICE:
				/*ms_message("on_silence_detected(): CN packet to be sent !");*/
				ms_filter_call_method(as->ms.rtpsend, MS_RTP_SEND_SEND_GENERIC_CN, event_arg);
				ms_filter_call_method(as->ms.rtpsend, MS_RTP_SEND_MUTE, event_arg);
			break;
			case MS_VAD_DTX_VOICE:
				/*ms_message("on_silence_detected(): resuming audio");*/
				ms_filter_call_method(as->ms.rtpsend, MS_RTP_SEND_UNMUTE, event_arg);
			break;
		}
	}
}

static void on_cn_received(void *data, MSFilter *f, unsigned int event_id, void *event_arg){
	AudioStream *as=(AudioStream*)data;
	if (as->plc){
		ms_message("CN packet received, given to MSGenericPlc filter.");
		ms_filter_call_method(as->plc, MS_GENERIC_PLC_SET_CN, event_arg);
	}
}

static void setup_generic_confort_noise(AudioStream *stream){
	RtpProfile *prof=rtp_session_get_profile(stream->ms.sessions.rtp_session);
	PayloadType *pt=rtp_profile_get_payload(prof, rtp_session_get_send_payload_type(stream->ms.sessions.rtp_session));
	PayloadType *cn=rtp_profile_find_payload(prof, "CN", 8000, 1);

<<<<<<< HEAD
	if (cn && pt && pt->channels==1 && pt->clock_rate==8000){
		/* RFC3389 CN can be used*/
		stream->vaddtx=ms_factory_create_filter(stream->ms.factory, MS_VAD_DTX_ID);
		if (stream->vaddtx) {
			ms_filter_add_notify_callback(stream->vaddtx, on_silence_detected, stream, TRUE);
			ms_filter_add_notify_callback(stream->ms.rtprecv, on_cn_received, stream, TRUE);
		} else {
			ms_warning("Cannot instantiate vaddtx filter!");
=======
	if (cn && pt && pt->channels==1){
		int samplerate = pt->clock_rate;
		ms_filter_call_method(stream->ms.decoder, MS_FILTER_GET_SAMPLE_RATE, &samplerate);
		if (samplerate == 8000){
			/* RFC3389 CN can be used only for 8khz codecs*/
			stream->vaddtx=ms_filter_new(MS_VAD_DTX_ID);
			if (stream->vaddtx) {
				ms_filter_add_notify_callback(stream->vaddtx, on_silence_detected, stream, TRUE);
				ms_filter_add_notify_callback(stream->ms.rtprecv, on_cn_received, stream, TRUE);
			} else {
				ms_warning("Cannot instantiate vaddtx filter!");
			}
>>>>>>> 7053d54e
		}
	}
}

static void configure_decoder(AudioStream *stream, PayloadType *pt, int sample_rate, int nchannels){
	ms_filter_call_method(stream->ms.decoder,MS_FILTER_SET_SAMPLE_RATE,&sample_rate);
	ms_filter_call_method(stream->ms.decoder,MS_FILTER_SET_NCHANNELS,&nchannels);
	if (pt->recv_fmtp!=NULL) ms_filter_call_method(stream->ms.decoder,MS_FILTER_ADD_FMTP,(void*)pt->recv_fmtp);
	if (ms_filter_has_method(stream->ms.decoder, MS_AUDIO_DECODER_SET_RTP_PAYLOAD_PICKER) || ms_filter_has_method(stream->ms.decoder, MS_FILTER_SET_RTP_PAYLOAD_PICKER)) {
		MSRtpPayloadPickerContext picker_context;
		ms_message("Decoder has FEC capabilities");
		picker_context.filter_graph_manager=stream;
		picker_context.picker=&audio_stream_payload_picker;
		ms_filter_call_method(stream->ms.decoder,MS_AUDIO_DECODER_SET_RTP_PAYLOAD_PICKER, &picker_context);
	}
}

static int get_usable_telephone_event(RtpProfile *profile, int clock_rate){
	int i;
	int fallback_pt=-1;
	for(i=0; i<128; ++i){
		PayloadType *pt = profile->payload[i];
		if (pt && strcasecmp(pt->mime_type, "telephone-event")==0 && (pt->flags & PAYLOAD_TYPE_FLAG_CAN_SEND)){
			if (pt->clock_rate == clock_rate)
				return i;
			if (pt->clock_rate == 8000)
				fallback_pt = i;
		}
	}
	/*
	 * the fallback payload type is used if the remote equipment doesn't conform to RFC4733 2.1,
	 * that requires to use a clock rate which is the same as the audio codec.
	 */
	if (fallback_pt !=-1) ms_warning("The remote equipment doesn't conform to RFC4733 2.1 - it wants to use telephone-event/8000 despite the clock rate of the audio codec is %i", clock_rate);
	return fallback_pt;
}

int audio_stream_start_from_io(AudioStream *stream, RtpProfile *profile, const char *rem_rtp_ip, int rem_rtp_port,
	const char *rem_rtcp_ip, int rem_rtcp_port, int payload, const MSMediaStreamIO *io) {
	RtpSession *rtps=stream->ms.sessions.rtp_session;
	PayloadType *pt;
	int tmp, tev_pt;
	MSConnectionHelper h;
	int sample_rate;
	int nchannels;
	int err1,err2;
	bool_t has_builtin_ec=FALSE;

	if (!ms_media_stream_io_is_consistent(io)) return -1;

	rtp_session_set_profile(rtps,profile);
	if (rem_rtp_port>0) rtp_session_set_remote_addr_full(rtps,rem_rtp_ip,rem_rtp_port,rem_rtcp_ip,rem_rtcp_port);
	if (rem_rtcp_port > 0) {
		rtp_session_enable_rtcp(rtps, TRUE);
	} else {
		rtp_session_enable_rtcp(rtps, FALSE);
	}
	rtp_session_set_payload_type(rtps,payload);

	if (rem_rtp_port>0)
		ms_filter_call_method(stream->ms.rtpsend,MS_RTP_SEND_SET_SESSION,rtps);
	stream->ms.rtprecv=ms_factory_create_filter(stream->ms.factory,MS_RTP_RECV_ID);
	ms_filter_call_method(stream->ms.rtprecv,MS_RTP_RECV_SET_SESSION,rtps);
	stream->ms.sessions.rtp_session=rtps;

	if((stream->features & AUDIO_STREAM_FEATURE_DTMF_ECHO) != 0)
		stream->dtmfgen=ms_factory_create_filter(stream->ms.factory, MS_DTMF_GEN_ID);
	else
		stream->dtmfgen=NULL;
	rtp_session_signal_connect(rtps,"telephone-event",(RtpCallback)on_dtmf_received,stream);
	rtp_session_signal_connect(rtps,"payload_type_changed",(RtpCallback)audio_stream_payload_type_changed,stream);

	if (stream->ms.state==MSStreamPreparing){
		/*we were using the dummy preload graph, destroy it but keep sound filters unless no soundcard is given*/
		_audio_stream_unprepare_sound(stream, io->input.type == MSResourceSoundcard);
	}

	/* creates the local part */
	if (io->input.type == MSResourceSoundcard){
		if (stream->soundread==NULL)
			stream->soundread = ms_snd_card_create_reader(io->input.soundcard);
		has_builtin_ec=!!(ms_snd_card_get_capabilities(io->input.soundcard) & MS_SND_CARD_CAP_BUILTIN_ECHO_CANCELLER);
	} else if (io->input.type == MSResourceRtp) {
		stream->rtp_io_session = io->input.session;
		pt = rtp_profile_get_payload(rtp_session_get_profile(stream->rtp_io_session),
			rtp_session_get_recv_payload_type(stream->rtp_io_session));
		stream->soundread = ms_factory_create_filter(stream->ms.factory, MS_RTP_RECV_ID);
		ms_filter_call_method(stream->soundread, MS_RTP_RECV_SET_SESSION, stream->rtp_io_session);
		stream->read_decoder = ms_factory_create_decoder(stream->ms.factory, pt->mime_type);
	} else {
		stream->soundread=ms_factory_create_filter(stream->ms.factory, MS_FILE_PLAYER_ID);
		stream->read_resampler=ms_factory_create_filter(stream->ms.factory, MS_RESAMPLE_ID);

	}
	if (io->output.type == MSResourceSoundcard) {
		if (stream->soundwrite==NULL)
			stream->soundwrite=ms_snd_card_create_writer(io->output.soundcard);
	} else if (io->output.type == MSResourceRtp) {
		stream->rtp_io_session = io->output.session;
		pt = rtp_profile_get_payload(rtp_session_get_profile(stream->rtp_io_session),
			rtp_session_get_send_payload_type(stream->rtp_io_session));
		stream->soundwrite = ms_factory_create_filter(stream->ms.factory, MS_RTP_SEND_ID);

		ms_filter_call_method(stream->soundwrite, MS_RTP_SEND_SET_SESSION, stream->rtp_io_session);

		stream->write_encoder = ms_factory_create_decoder(stream->ms.factory,pt->mime_type);

	} else {
		stream->soundwrite=ms_factory_create_filter(stream->ms.factory, MS_FILE_REC_ID);

	}

	/* creates the couple of encoder/decoder */
	pt=rtp_profile_get_payload(profile,payload);
	if (pt==NULL){
		ms_error("audiostream.c: undefined payload type.");
		return -1;
	}
	nchannels=pt->channels;
	stream->ms.current_pt=pt;
	tev_pt = get_usable_telephone_event(profile, pt->clock_rate);

	if ((stream->features & AUDIO_STREAM_FEATURE_DTMF) != 0 && (tev_pt == -1)
		&& ( strcasecmp(pt->mime_type,"pcmu")==0 || strcasecmp(pt->mime_type,"pcma")==0)){
		/*if no telephone-event payload is usable and pcma or pcmu is used, we will generate
		  inband dtmf*/
		stream->dtmfgen_rtp=ms_factory_create_filter (stream->ms.factory, MS_DTMF_GEN_ID);

	} else {
		stream->dtmfgen_rtp=NULL;
	}
	if (tev_pt != -1)
		rtp_session_set_send_telephone_event_payload_type(rtps, tev_pt);

	if (ms_filter_call_method(stream->ms.rtpsend,MS_FILTER_GET_SAMPLE_RATE,&sample_rate)!=0){
		ms_error("Sample rate is unknown for RTP side !");
		return -1;
	}

//	stream->ms.encoder=ms_filter_create_encoder(pt->mime_type);
//	stream->ms.decoder=ms_filter_create_decoder(pt->mime_type);
	stream->ms.encoder=ms_factory_create_encoder(stream->ms.factory, pt->mime_type);
	stream->ms.decoder=ms_factory_create_decoder(stream->ms.factory, pt->mime_type);

	/* sample rate is already set for rtpsend and rtprcv, check if we have to adjust it to */
	/* be able to use the echo canceller wich may be limited (webrtc aecm max frequency is 16000 Hz) */
	// First check if we need to use the echo canceller
	// Overide feature if not requested or done at sound card level
	if ( ((stream->features & AUDIO_STREAM_FEATURE_EC) && !stream->use_ec) || has_builtin_ec )
		stream->features &=~AUDIO_STREAM_FEATURE_EC;

	/*configure the echo canceller if required */
	if ((stream->features & AUDIO_STREAM_FEATURE_EC) == 0 && stream->ec != NULL) {
		ms_filter_destroy(stream->ec);
		stream->ec=NULL;
	}

	if ((stream->ms.encoder==NULL) || (stream->ms.decoder==NULL)){
		/* big problem: we have not a registered codec for this payload...*/
		ms_error("audio_stream_start_from_io: No decoder or encoder available for payload %s.",pt->mime_type);
		return -1;
	}

	/* check echo canceller max frequency and adjust sampling rate if needed when codec used is opus */
	if (stream->ec!=NULL) {
		int ec_sample_rate = sample_rate;
		ms_filter_call_method(stream->ec, MS_FILTER_SET_SAMPLE_RATE, &sample_rate);
		ms_filter_call_method(stream->ec, MS_FILTER_GET_SAMPLE_RATE, &ec_sample_rate);
		if (sample_rate != ec_sample_rate) {
			if (ms_filter_get_id(stream->ms.encoder) == MS_OPUS_ENC_ID) {
				sample_rate = ec_sample_rate;
				ms_message("Sampling rate forced to %iHz to allow the use of echo canceller", sample_rate);
			} else {
				ms_warning("Echo canceller does not support sampling rate %iHz, so it has been disabled", sample_rate);
				ms_filter_destroy(stream->ec);
				stream->ec = NULL;
			}
		}
		/*in any case, our software AEC filters do not support stereo operation, so force channels to be 1*/
		nchannels=1;
	}
	/*hack for opus, that claims stereo all the time, but we can't support stereo yet*/
	if (strcasecmp(pt->mime_type,"opus")==0){
		if ( (stream->features & (~(AUDIO_STREAM_FEATURE_PLC|AUDIO_STREAM_FEATURE_REMOTE_PLAYING)) ) != 0){
			/*all features except PLC and REMOTE_PLAYING prevent from activating the stereo*/
			ms_message("opus stereo support is deactivated because of incompatible features targeted for this AudioStream");
			nchannels=1;
		}else{
			ms_message("Full stereo enabled in this audiostream.");
		}
	}
	stream->sample_rate=sample_rate;
	stream->nchannels=nchannels;

	if ((stream->features & AUDIO_STREAM_FEATURE_VOL_SND) != 0)
		stream->volsend=ms_factory_create_filter(stream->ms.factory, MS_VOLUME_ID);
			else
		stream->volsend=NULL;
	if ((stream->features & AUDIO_STREAM_FEATURE_VOL_RCV) != 0)
		stream->volrecv=ms_factory_create_filter(stream->ms.factory, MS_VOLUME_ID);

	else
		stream->volrecv=NULL;

	audio_stream_enable_echo_limiter(stream,stream->el_type);
	audio_stream_enable_noise_gate(stream,stream->use_ng);

	if (ms_filter_implements_interface(stream->soundread,MSFilterPlayerInterface) && io->input.file){
		audio_stream_play(stream,io->input.file);
	}
	if (ms_filter_implements_interface(stream->soundwrite,MSFilterRecorderInterface) && io->output.file){
		audio_stream_record(stream,io->output.file);
	}

	if (stream->use_agc){
		int tmp=1;
		if (stream->volsend==NULL)
			stream->volsend=ms_factory_create_filter(stream->ms.factory, MS_VOLUME_ID);
		ms_filter_call_method(stream->volsend,MS_VOLUME_ENABLE_AGC,&tmp);
	}

	if (stream->dtmfgen) {
		ms_filter_call_method(stream->dtmfgen,MS_FILTER_SET_SAMPLE_RATE,&sample_rate);
		ms_filter_call_method(stream->dtmfgen,MS_FILTER_SET_NCHANNELS,&nchannels);
	}
	if (stream->dtmfgen_rtp) {
		ms_filter_call_method(stream->dtmfgen_rtp,MS_FILTER_SET_SAMPLE_RATE,&sample_rate);
		ms_filter_call_method(stream->dtmfgen_rtp,MS_FILTER_SET_NCHANNELS,&nchannels);
	}

	/*don't put these two statements in a single if, because the second one will not be executed if the first one evaluates as true*/
	err1 = ms_filter_call_method(stream->soundread, MS_FILTER_SET_SAMPLE_RATE, &sample_rate);
	err2 = ms_filter_call_method(stream->soundread, MS_FILTER_SET_NCHANNELS, &nchannels);
	/* give the sound filters some properties */
	if (err1 != 0 || err2 != 0){
		/* need to add resampler*/
		if (stream->read_resampler == NULL) stream->read_resampler = ms_factory_create_filter(stream->ms.factory, MS_RESAMPLE_ID);

	}

	err1 = ms_filter_call_method(stream->soundwrite, MS_FILTER_SET_SAMPLE_RATE, &sample_rate);
	err2 = ms_filter_call_method(stream->soundwrite, MS_FILTER_SET_NCHANNELS, &nchannels);
	if (err1 !=0 || err2 != 0){
		/* need to add resampler*/
		if (stream->write_resampler == NULL) stream->write_resampler = ms_factory_create_filter(stream->ms.factory, MS_RESAMPLE_ID);
	}

	if (stream->ec){
		if (!stream->is_ec_delay_set) {
			int delay_ms=ms_snd_card_get_minimal_latency(io->input.soundcard);
			ms_message("Setting echo canceller delay with value provided by soundcard: %i ms",delay_ms);
			ms_filter_call_method(stream->ec,MS_ECHO_CANCELLER_SET_DELAY,&delay_ms);
		} else {
			ms_message("Setting echo canceller delay with value configured by application.");
		}
		ms_filter_call_method(stream->ec,MS_FILTER_SET_SAMPLE_RATE,&sample_rate);
	}

	if (stream->features & AUDIO_STREAM_FEATURE_MIXED_RECORDING || stream->features & AUDIO_STREAM_FEATURE_REMOTE_PLAYING){
		stream->outbound_mixer=ms_factory_create_filter(stream->ms.factory, MS_AUDIO_MIXER_ID);
	}

	if (stream->features & AUDIO_STREAM_FEATURE_MIXED_RECORDING) setup_recorder(stream,sample_rate,nchannels);

	/* give the encoder/decoder some parameters*/
	ms_filter_call_method(stream->ms.encoder,MS_FILTER_SET_SAMPLE_RATE,&sample_rate);
	if (stream->ms.target_bitrate<=0) {
		stream->ms.target_bitrate=pt->normal_bitrate;
		ms_message("target bitrate not set for stream [%p] using payload's bitrate is %i",stream,stream->ms.target_bitrate);
	}
	if (stream->ms.target_bitrate>0){
		ms_message("Setting audio encoder network bitrate to [%i] on stream [%p]",stream->ms.target_bitrate,stream);
		ms_filter_call_method(stream->ms.encoder,MS_FILTER_SET_BITRATE,&stream->ms.target_bitrate);
	}
	rtp_session_set_target_upload_bandwidth(rtps, stream->ms.target_bitrate);
	ms_filter_call_method(stream->ms.encoder,MS_FILTER_SET_NCHANNELS,&nchannels);
	if (pt->send_fmtp!=NULL) {
		char value[16]={0};
		int ptime;
		if (ms_filter_has_method(stream->ms.encoder,MS_AUDIO_ENCODER_SET_PTIME)){
			if (fmtp_get_value(pt->send_fmtp,"ptime",value,sizeof(value)-1)){
				ptime=atoi(value);
				ms_filter_call_method(stream->ms.encoder,MS_AUDIO_ENCODER_SET_PTIME,&ptime);
			}
		}
		ms_filter_call_method(stream->ms.encoder,MS_FILTER_ADD_FMTP, (void*)pt->send_fmtp);
	}

	configure_decoder(stream, pt, sample_rate, nchannels);

	/*create the equalizer*/
	if ((stream->features & AUDIO_STREAM_FEATURE_EQUALIZER) != 0){
		stream->equalizer=ms_factory_create_filter(stream->ms.factory, MS_EQUALIZER_ID);
		if(stream->equalizer) {
			tmp=stream->eq_active;
			ms_filter_call_method(stream->equalizer,MS_EQUALIZER_SET_ACTIVE,&tmp);
			ms_filter_call_method(stream->equalizer,MS_FILTER_SET_SAMPLE_RATE, &sample_rate);
		}
	}else
		stream->equalizer=NULL;

#ifdef ANDROID
	/*configure equalizer if needed*/
	audio_stream_set_mic_gain_db(stream, 0);
	if (stream->equalizer) {
		SoundDeviceDescription *device = sound_device_description_get();
		if (device && device->hacks) {
			const char *gains = device->hacks->equalizer;
			if (gains) {
				stream->eq_loc = MSEqualizerMic;
				ms_message("Found equalizer configuration in the devices table");
				do {
					int bytes;
					MSEqualizerGain g;
					if (sscanf(gains, "%f:%f:%f %n", &g.frequency, &g.gain, &g.width, &bytes) == 3) {
						ms_message("Read equalizer gains: %f(~%f) --> %f", g.frequency, g.width, g.gain);
						ms_filter_call_method(stream->equalizer, MS_EQUALIZER_SET_GAIN, &g);
						gains += bytes;
					} else break;
				} while(1);
			}
		}
	}
#endif

	/*configure resamplers if needed*/
	if (stream->read_resampler) {
		audio_stream_configure_resampler(stream, stream->read_resampler, stream->soundread, stream->ms.encoder);
	}
	if (stream->write_resampler) {
		audio_stream_configure_resampler(stream, stream->write_resampler, stream->ms.decoder, stream->soundwrite);
	}

	if (stream->ms.rc_enable){
		switch (stream->ms.rc_algorithm){
		case MSQosAnalyzerAlgorithmSimple:
			stream->ms.rc=ms_audio_bitrate_controller_new(stream->ms.sessions.rtp_session,stream->ms.encoder,0);
			break;
		case MSQosAnalyzerAlgorithmStateful:
			stream->ms.rc=ms_bandwidth_bitrate_controller_new(stream->ms.sessions.rtp_session,stream->ms.encoder, NULL, NULL);
			break;
		}
	}

	/* Create generic PLC if not handled by the decoder directly*/
	if ((stream->features & AUDIO_STREAM_FEATURE_PLC) != 0) {
		int decoder_have_plc = 0;
		if (ms_filter_has_method(stream->ms.decoder, MS_AUDIO_DECODER_HAVE_PLC)) {
			if (ms_filter_call_method(stream->ms.decoder, MS_AUDIO_DECODER_HAVE_PLC, &decoder_have_plc) != 0) {
				ms_warning("MS_AUDIO_DECODER_HAVE_PLC function error: enable default plc");
			}
		} else {
			ms_warning("MS_DECODER_HAVE_PLC function not implemented by the decoder: enable default plc");
		}
		if (decoder_have_plc == 0) {
			stream->plc = ms_factory_create_filter(stream->ms.factory, MS_GENERIC_PLC_ID);

			if (stream->plc) {
				ms_filter_call_method(stream->plc, MS_FILTER_SET_NCHANNELS, &nchannels);
				ms_filter_call_method(stream->plc, MS_FILTER_SET_SAMPLE_RATE, &sample_rate);
				/*as first rough approximation, a codec without PLC capabilities has no VAD/DTX builtin, thus setup generic confort noise if possible*/
				setup_generic_confort_noise(stream);
			}

		}
	} else {
		stream->plc = NULL;
	}

	if (stream->features & AUDIO_STREAM_FEATURE_LOCAL_PLAYING){
		stream->local_mixer=ms_factory_create_filter(stream->ms.factory, MS_AUDIO_MIXER_ID);

	}

	if (stream->outbound_mixer){
		ms_filter_call_method(stream->outbound_mixer,MS_FILTER_SET_SAMPLE_RATE,&sample_rate);
		ms_filter_call_method(stream->outbound_mixer,MS_FILTER_SET_NCHANNELS,&nchannels);
	}

	/* create ticker */
	if (stream->ms.sessions.ticker==NULL) media_stream_start_ticker(&stream->ms);

	/* and then connect all */
	/* tip: draw yourself the picture if you don't understand */

	/*sending graph*/
	ms_connection_helper_start(&h);
	ms_connection_helper_link(&h,stream->soundread,-1,0);
	if (stream->read_decoder)
		ms_connection_helper_link(&h, stream->read_decoder, 0, 0);
	if (stream->read_resampler)
		ms_connection_helper_link(&h,stream->read_resampler,0,0);
	if( stream->equalizer && stream->eq_loc == MSEqualizerMic )
		ms_connection_helper_link(&h,stream->equalizer, 0, 0);
	if (stream->ec)
		ms_connection_helper_link(&h,stream->ec,1,1);
	if (stream->volsend)
		ms_connection_helper_link(&h,stream->volsend,0,0);
	if (stream->dtmfgen_rtp)
		ms_connection_helper_link(&h,stream->dtmfgen_rtp,0,0);
	if (stream->outbound_mixer)
		ms_connection_helper_link(&h,stream->outbound_mixer,0,0);
	if (stream->vaddtx)
		ms_connection_helper_link(&h,stream->vaddtx,0,0);
	ms_connection_helper_link(&h,stream->ms.encoder,0,0);
	ms_connection_helper_link(&h,stream->ms.rtpsend,0,-1);

	/*receiving graph*/
	ms_connection_helper_start(&h);
	ms_connection_helper_link(&h,stream->ms.rtprecv,-1,0);
	ms_connection_helper_link(&h,stream->ms.decoder,0,0);
	if (stream->plc)
		ms_connection_helper_link(&h,stream->plc,0,0);
	if (stream->dtmfgen)
		ms_connection_helper_link(&h,stream->dtmfgen,0,0);
	if (stream->volrecv)
		ms_connection_helper_link(&h,stream->volrecv,0,0);
	if (stream->recv_tee)
		ms_connection_helper_link(&h,stream->recv_tee,0,0);
	if (stream->equalizer && stream->eq_loc == MSEqualizerHP)
		ms_connection_helper_link(&h,stream->equalizer,0,0);
	if (stream->local_mixer){
		ms_connection_helper_link(&h,stream->local_mixer,0,0);
		setup_local_player(stream,sample_rate, nchannels);
	}
	if (stream->ec)
		ms_connection_helper_link(&h,stream->ec,0,0);
	if (stream->write_resampler)
		ms_connection_helper_link(&h,stream->write_resampler,0,0);
	if (stream->write_encoder)
		ms_connection_helper_link(&h, stream->write_encoder, 0, 0);
	ms_connection_helper_link(&h,stream->soundwrite,0,-1);

	/*call recording part, attached to both outgoing and incoming graphs*/
	if (stream->av_recorder.recorder)
		plumb_av_recorder(stream);
	if (stream->recorder){
		ms_filter_link(stream->outbound_mixer,1,stream->recorder_mixer,0);
		ms_filter_link(stream->recv_tee,1,stream->recorder_mixer,1);
		ms_filter_link(stream->recorder_mixer,0,stream->recorder,0);
	}

	/*to make sure all preprocess are done before befre processing audio*/
	ms_ticker_attach_multiple(stream->ms.sessions.ticker
				,stream->soundread
				,stream->ms.rtprecv
				,NULL);

	stream->ms.start_time=stream->ms.last_packet_time=ms_time(NULL);
	stream->ms.is_beginning=TRUE;
	stream->ms.state=MSStreamStarted;

	if (stream->soundwrite) {
		if (ms_filter_implements_interface(stream->soundwrite, MSFilterAudioPlaybackInterface)) {
			ms_filter_call_method(stream->soundwrite, MS_AUDIO_PLAYBACK_SET_ROUTE, &stream->audio_route);
		}
	}

	return 0;
}

int audio_stream_start_full(AudioStream *stream, RtpProfile *profile, const char *rem_rtp_ip,int rem_rtp_port,
	const char *rem_rtcp_ip, int rem_rtcp_port, int payload,int jitt_comp, const char *infile, const char *outfile,
	MSSndCard *playcard, MSSndCard *captcard, bool_t use_ec){
	MSMediaStreamIO io = MS_MEDIA_STREAM_IO_INITIALIZER;

	if (playcard){
		io.output.type = MSResourceSoundcard;
		io.output.soundcard = playcard;
	}else{
		io.output.type = MSResourceFile;
		io.output.file = outfile;
	}
	if (captcard){
		io.input.type = MSResourceSoundcard;
		io.input.soundcard = captcard;
	}else{
		io.input.type = MSResourceFile;
		io.input.file = infile;
	}
	if (jitt_comp != -1)
		rtp_session_set_jitter_compensation(stream->ms.sessions.rtp_session, jitt_comp);
	audio_stream_enable_echo_canceller(stream, use_ec);
	return audio_stream_start_from_io(stream, profile, rem_rtp_ip, rem_rtp_port, rem_rtcp_ip, rem_rtcp_port, payload, &io);
}

int audio_stream_start_with_files(AudioStream *stream, RtpProfile *prof,const char *remip, int remport,
	int rem_rtcp_port, int pt,int jitt_comp, const char *infile, const char * outfile)
{
	return audio_stream_start_full(stream,prof,remip,remport,remip,rem_rtcp_port,pt,jitt_comp,infile,outfile,NULL,NULL,FALSE);
}

AudioStream *audio_stream_start(RtpProfile *prof,int locport,const char *remip,int remport,int profile,int jitt_comp,bool_t use_ec, MSFactory* factory)
{
	MSSndCard *sndcard_playback;
	MSSndCard *sndcard_capture;
	AudioStream *stream;
	sndcard_capture=ms_snd_card_manager_get_default_capture_card(ms_factory_get_snd_manager(factory));
	sndcard_playback=ms_snd_card_manager_get_default_playback_card(ms_factory_get_snd_manager(factory));
	if (sndcard_capture==NULL || sndcard_playback==NULL)
		return NULL;
	stream=audio_stream_new(locport, locport+1, ms_is_ipv6(remip),factory);
	if (audio_stream_start_full(stream,prof,remip,remport,remip,remport+1,profile,jitt_comp,NULL,NULL,sndcard_playback,sndcard_capture,use_ec)==0) return stream;
	audio_stream_free(stream);
	return NULL;
}

AudioStream *audio_stream_start_with_sndcards(RtpProfile *prof,int locport,const char *remip,int remport,int profile,int jitt_comp,MSSndCard *playcard, MSSndCard *captcard, bool_t use_ec, MSFactory* factory)
{
	AudioStream *stream;
	if (playcard==NULL) {
		ms_error("No playback card.");
		return NULL;
	}
	if (captcard==NULL) {
		ms_error("No capture card.");
		return NULL;
	}
	stream=audio_stream_new(locport, locport+1, ms_is_ipv6(remip), factory);
	if (audio_stream_start_full(stream,prof,remip,remport,remip,remport+1,profile,jitt_comp,NULL,NULL,playcard,captcard,use_ec)==0) return stream;
	audio_stream_free(stream);
	return NULL;
}

// Pass NULL to stop playing
void audio_stream_play(AudioStream *st, const char *name){
	if (st->soundread == NULL) {
		ms_warning("Cannot play file: the stream hasn't been started");
		return;
	}
	if (ms_filter_get_id(st->soundread)==MS_FILE_PLAYER_ID){
		ms_filter_call_method_noarg(st->soundread,MS_FILE_PLAYER_CLOSE);
		if (name != NULL) {
			ms_filter_call_method(st->soundread,MS_FILE_PLAYER_OPEN,(void*)name);
			if (st->read_resampler){
				audio_stream_configure_resampler(st, st->read_resampler,st->soundread,st->ms.encoder);
			}
			ms_filter_call_method_noarg(st->soundread,MS_FILE_PLAYER_START);
		}
	}else{
		ms_error("Cannot play file: the stream hasn't been started with"
		" audio_stream_start_with_files");
	}
}

MSFilter * audio_stream_get_local_player(AudioStream *st) {
	return st->local_player;
}

void audio_stream_record(AudioStream *st, const char *name){
	if (ms_filter_get_id(st->soundwrite)==MS_FILE_REC_ID){
		ms_filter_call_method_noarg(st->soundwrite,MS_FILE_REC_CLOSE);
		ms_filter_call_method(st->soundwrite,MS_FILE_REC_OPEN,(void*)name);
		ms_filter_call_method_noarg(st->soundwrite,MS_FILE_REC_START);
	}else{
		ms_error("Cannot record file: the stream hasn't been started with"
		" audio_stream_start_with_files");
	}
}


int audio_stream_mixed_record_open(AudioStream *st, const char* filename){
	if (!(st->features & AUDIO_STREAM_FEATURE_MIXED_RECORDING)){
		if (audio_stream_started(st)){
			ms_error("Too late - you cannot request a mixed recording when the stream is running because it did not have AUDIO_STREAM_FEATURE_MIXED_RECORDING feature.");
			return -1;
		}else{
			st->features|=AUDIO_STREAM_FEATURE_MIXED_RECORDING;
		}
	}
	if (st->recorder_file){
		audio_stream_mixed_record_stop(st);
	}
	st->recorder_file=filename ? ms_strdup(filename) : NULL;
	return 0;
}

static MSFilter *get_recorder(AudioStream *stream){
	const char *fname=stream->recorder_file;
	size_t len=strlen(fname);

	if (strstr(fname,".mkv")==fname+len-4){
		if (stream->av_recorder.recorder){
			return stream->av_recorder.recorder;
		}else{
			ms_error("Cannot record in mkv format, not supported in this build.");
			return NULL;
		}
	}
	return stream->recorder;
}

int audio_stream_mixed_record_start(AudioStream *st){
	if (st->recorder && st->recorder_file){
		int pin=1;
		MSRecorderState state;
		MSAudioMixerCtl mctl={0};
		MSFilter *recorder=get_recorder(st);

		if (recorder==NULL) return -1;
		ms_filter_call_method(recorder,MS_RECORDER_GET_STATE,&state);
		if (state==MSRecorderClosed){
			if (ms_filter_call_method(recorder,MS_RECORDER_OPEN,st->recorder_file)==-1)
				return -1;
		}
		ms_filter_call_method_noarg(recorder,MS_RECORDER_START);
		ms_filter_call_method(st->recv_tee,MS_TEE_UNMUTE,&pin);
		mctl.pin=pin;
		mctl.param.enabled=TRUE;
		ms_filter_call_method(st->outbound_mixer,MS_AUDIO_MIXER_ENABLE_OUTPUT,&mctl);
		return 0;
	}
	return -1;
}

int audio_stream_mixed_record_stop(AudioStream *st){
	if (st->recorder && st->recorder_file){
		int pin=1;
		MSFilter *recorder=get_recorder(st);
		MSAudioMixerCtl mctl={0};

		if (recorder==NULL) return -1;
		ms_filter_call_method(st->recv_tee,MS_TEE_MUTE,&pin);
		mctl.pin=pin;
		mctl.param.enabled=FALSE;
		ms_filter_call_method(st->outbound_mixer,MS_AUDIO_MIXER_ENABLE_OUTPUT,&mctl);
		ms_filter_call_method_noarg(recorder,MS_RECORDER_PAUSE);
		ms_filter_call_method_noarg(recorder,MS_RECORDER_CLOSE);
	}
	return 0;
}

uint32_t audio_stream_get_features(AudioStream *st){
	return st->features;
}

void audio_stream_set_features(AudioStream *st, uint32_t features){
	st->features = features;
}

AudioStream *audio_stream_new_with_sessions(const MSMediaStreamSessions *sessions, MSFactory *factory){
	AudioStream *stream=(AudioStream *)ms_new0(AudioStream,1);
	MSFilterDesc *ec_desc=ms_factory_lookup_filter_by_name(factory, "MSWebRTAEC");
	const OrtpRtcpXrMediaCallbacks rtcp_xr_media_cbs = {
		audio_stream_get_rtcp_xr_plc_status,
		audio_stream_get_rtcp_xr_signal_level,
		audio_stream_get_rtcp_xr_noise_level,
		audio_stream_get_rtcp_xr_average_quality_rating,
		audio_stream_get_rtcp_xr_average_lq_quality_rating,
		stream
	};

	stream->ms.type = MSAudio;
	stream->ms.sessions = *sessions;
	media_stream_init(&stream->ms,factory);
	
	ms_factory_enable_statistics(factory, TRUE);
	ms_factory_reset_statistics(factory);

	if (sessions->zrtp_context != NULL) {
		ms_zrtp_set_stream_sessions(sessions->zrtp_context, &(stream->ms.sessions));
	}
	if (sessions->dtls_context != NULL) {
		ms_dtls_srtp_set_stream_sessions(sessions->dtls_context, &(stream->ms.sessions));
	}
	rtp_session_resync(stream->ms.sessions.rtp_session);
	/*some filters are created right now to allow configuration by the application before start() */
	stream->ms.rtpsend=ms_factory_create_filter(factory, MS_RTP_SEND_ID);
	stream->ms.ice_check_list=NULL;
	stream->ms.qi=ms_quality_indicator_new(stream->ms.sessions.rtp_session);
	ms_quality_indicator_set_label(stream->ms.qi,"audio");
	stream->ms.process_rtcp=audio_stream_process_rtcp;
	if (ec_desc!=NULL){
		stream->ec=ms_factory_create_filter_from_desc(factory, ec_desc);
	}else{
		stream->ec=ms_factory_create_filter(factory, MS_SPEEX_EC_ID );
	}
	stream->play_dtmfs=TRUE;
	stream->use_gc=FALSE;
	stream->use_agc=FALSE;
	stream->use_ng=FALSE;
	stream->features=AUDIO_STREAM_FEATURE_ALL;

	rtp_session_set_rtcp_xr_media_callbacks(stream->ms.sessions.rtp_session, &rtcp_xr_media_cbs);

	return stream;
}

AudioStream *audio_stream_new(int loc_rtp_port, int loc_rtcp_port, bool_t ipv6, MSFactory* factory){
	return audio_stream_new2( ipv6 ? "::" : "0.0.0.0", loc_rtp_port, loc_rtcp_port, factory);
}

AudioStream *audio_stream_new2(const char* ip, int loc_rtp_port, int loc_rtcp_port, MSFactory* factory) {
	AudioStream *obj;
	MSMediaStreamSessions sessions={0};
	sessions.rtp_session=ms_create_duplex_rtp_session(ip,loc_rtp_port,loc_rtcp_port);
	obj=audio_stream_new_with_sessions(&sessions, factory);
	obj->ms.owns_sessions=TRUE;
	return obj;
}

void audio_stream_play_received_dtmfs(AudioStream *st, bool_t yesno){
	st->play_dtmfs=yesno;
}

int audio_stream_start_now(AudioStream *stream, RtpProfile * prof,  const char *remip, int remport, int rem_rtcp_port, int payload_type, int jitt_comp, MSSndCard *playcard, MSSndCard *captcard, bool_t use_ec){
	return audio_stream_start_full(stream,prof,remip,remport,remip,rem_rtcp_port,
		payload_type,jitt_comp,NULL,NULL,playcard,captcard,use_ec);
}

void audio_stream_set_relay_session_id(AudioStream *stream, const char *id){
	ms_filter_call_method(stream->ms.rtpsend, MS_RTP_SEND_SET_RELAY_SESSION_ID,(void*)id);
}

void audio_stream_enable_echo_canceller(AudioStream *st, bool_t enabled){
	st->use_ec = enabled;
}

void audio_stream_set_echo_canceller_params(AudioStream *stream, int tail_len_ms, int delay_ms, int framesize){
	if (stream->ec){
		if (tail_len_ms>0)
			ms_filter_call_method(stream->ec,MS_ECHO_CANCELLER_SET_TAIL_LENGTH,&tail_len_ms);
		if (delay_ms>0){
			stream->is_ec_delay_set=TRUE;
			ms_filter_call_method(stream->ec,MS_ECHO_CANCELLER_SET_DELAY,&delay_ms);
		}
		if (framesize>0)
			ms_filter_call_method(stream->ec,MS_ECHO_CANCELLER_SET_FRAMESIZE,&framesize);
	}
}

void audio_stream_enable_echo_limiter(AudioStream *stream, EchoLimiterType type){
	stream->el_type=type;
	if (stream->volsend){
		bool_t enable_noise_gate = stream->el_type==ELControlFull;
		ms_filter_call_method(stream->volrecv,MS_VOLUME_ENABLE_NOISE_GATE,&enable_noise_gate);
		ms_filter_call_method(stream->volsend,MS_VOLUME_SET_PEER,type!=ELInactive?stream->volrecv:NULL);
	} else {
		ms_warning("cannot set echo limiter to mode [%i] because no volume send",type);
	}
}

void audio_stream_enable_gain_control(AudioStream *stream, bool_t val){
	stream->use_gc=val;
}

void audio_stream_enable_automatic_gain_control(AudioStream *stream, bool_t val){
	stream->use_agc=val;
}

void audio_stream_enable_noise_gate(AudioStream *stream, bool_t val){
	stream->use_ng=val;
	if (stream->volsend){
		ms_filter_call_method(stream->volsend,MS_VOLUME_ENABLE_NOISE_GATE,&val);
	} else {
		ms_message("cannot set noise gate mode to [%i] because no volume send",val);
	}
}

void audio_stream_set_mic_gain_db(AudioStream *stream, float gain_db) {
	audio_stream_set_rtp_output_gain_db(stream, gain_db);
}

void audio_stream_set_mic_gain(AudioStream *stream, float gain){
	if (stream->volsend){
		ms_filter_call_method(stream->volsend,MS_VOLUME_SET_GAIN,&gain);
	}else ms_warning("Could not apply gain: gain control wasn't activated. "
			"Use audio_stream_enable_gain_control() before starting the stream.");
}

void audio_stream_set_sound_card_input_gain(AudioStream *stream, float volume) {
	if (stream->soundread) {
		if(ms_filter_implements_interface(stream->soundread, MSFilterAudioCaptureInterface)) {
			ms_filter_call_method(stream->soundread, MS_AUDIO_CAPTURE_SET_VOLUME_GAIN, &volume);
		}
	} else {
		ms_error("Cannot set input volume: no input filter");
	}
}

float audio_stream_get_sound_card_input_gain(const AudioStream *stream) {
	float volume;

	if(stream->soundread == NULL) {
		ms_error("Cannot get input volume: no input filter");
		return -1.0f;
	}
	if(!ms_filter_implements_interface(stream->soundread, MSFilterAudioCaptureInterface)) {
		return -1.0f;
	}
	if(ms_filter_call_method(stream->soundread, MS_AUDIO_CAPTURE_GET_VOLUME_GAIN, &volume) < 0) {
		volume = -1.0f;
	}
	return volume;
}

void audio_stream_set_sound_card_output_gain(AudioStream *stream, float volume) {
	if (stream->soundwrite) {
		if(ms_filter_implements_interface(stream->soundwrite, MSFilterAudioPlaybackInterface)) {
			ms_filter_call_method(stream->soundwrite, MS_AUDIO_PLAYBACK_SET_VOLUME_GAIN, &volume);
		}
	} else {
		ms_error("Cannot set output volume: no output filter");
	}
}

float audio_stream_get_sound_card_output_gain(const AudioStream *stream) {
	float volume;

	if(stream->soundwrite == NULL) {
		ms_error("Cannot get output volume: no output filter");
		return -1.0f;
	}
	if(!ms_filter_implements_interface(stream->soundwrite, MSFilterAudioPlaybackInterface)) {
		return -1.0f;
	}
	if(ms_filter_call_method(stream->soundwrite, MS_AUDIO_PLAYBACK_GET_VOLUME_GAIN, &volume) < 0) {
		volume = -1.0f;
	}
	return volume;
}

void audio_stream_enable_equalizer(AudioStream *stream, bool_t enabled){
	stream->eq_active=enabled;
	if (stream->equalizer){
		int tmp=enabled;
		ms_filter_call_method(stream->equalizer,MS_EQUALIZER_SET_ACTIVE,&tmp);
	}
}

void audio_stream_equalizer_set_gain(AudioStream *stream, int frequency, float gain, int freq_width){
	if (stream->equalizer){
		MSEqualizerGain d;
		d.frequency=(float)frequency;
		d.gain=gain;
		d.width=(float)freq_width;
		ms_filter_call_method(stream->equalizer,MS_EQUALIZER_SET_GAIN,&d);
	}
}

static void dismantle_local_player(AudioStream *stream){
	MSConnectionHelper cnx;
	ms_connection_helper_start(&cnx);
	ms_connection_helper_unlink(&cnx,stream->local_player,-1,0);
	if (stream->local_player_resampler){
		ms_connection_helper_unlink(&cnx,stream->local_player_resampler,0,0);
	}
	ms_connection_helper_unlink(&cnx,stream->local_mixer,1,-1);
}

void audio_stream_stop(AudioStream * stream){
	MSEventQueue *evq;

	if (stream->ms.sessions.ticker){
		MSConnectionHelper h;

		if (stream->ms.state==MSStreamPreparing){
			audio_stream_unprepare_sound(stream);
		}else if (stream->ms.state==MSStreamStarted){
			stream->ms.state=MSStreamStopped;
			ms_ticker_detach(stream->ms.sessions.ticker,stream->soundread);
			ms_ticker_detach(stream->ms.sessions.ticker,stream->ms.rtprecv);

			if (stream->ms.ice_check_list != NULL) {
				ice_check_list_print_route(stream->ms.ice_check_list, "Audio session's route");
				stream->ms.ice_check_list = NULL;
			}
			rtp_stats_display(rtp_session_get_stats(stream->ms.sessions.rtp_session),
				"             AUDIO SESSION'S RTP STATISTICS                ");

			/*dismantle the outgoing graph*/
			ms_connection_helper_start(&h);
			ms_connection_helper_unlink(&h,stream->soundread,-1,0);
			if (stream->read_decoder != NULL)
				ms_connection_helper_unlink(&h, stream->read_decoder, 0, 0);
			if (stream->read_resampler!=NULL)
				ms_connection_helper_unlink(&h,stream->read_resampler,0,0);
			if( stream->equalizer && stream->eq_loc == MSEqualizerMic)
				ms_connection_helper_unlink(&h, stream->equalizer, 0,0);
			if (stream->ec!=NULL)
				ms_connection_helper_unlink(&h,stream->ec,1,1);
			if (stream->volsend!=NULL)
				ms_connection_helper_unlink(&h,stream->volsend,0,0);
			if (stream->dtmfgen_rtp)
				ms_connection_helper_unlink(&h,stream->dtmfgen_rtp,0,0);
			if (stream->outbound_mixer)
				ms_connection_helper_unlink(&h,stream->outbound_mixer,0,0);
			if (stream->vaddtx)
				ms_connection_helper_unlink(&h,stream->vaddtx,0,0);
			ms_connection_helper_unlink(&h,stream->ms.encoder,0,0);
			ms_connection_helper_unlink(&h,stream->ms.rtpsend,0,-1);

			/*dismantle the receiving graph*/
			ms_connection_helper_start(&h);
			ms_connection_helper_unlink(&h,stream->ms.rtprecv,-1,0);
			ms_connection_helper_unlink(&h,stream->ms.decoder,0,0);
			if (stream->plc!=NULL)
				ms_connection_helper_unlink(&h,stream->plc,0,0);
			if (stream->dtmfgen!=NULL)
				ms_connection_helper_unlink(&h,stream->dtmfgen,0,0);
			if (stream->volrecv!=NULL)
				ms_connection_helper_unlink(&h,stream->volrecv,0,0);
			if (stream->recv_tee)
				ms_connection_helper_unlink(&h,stream->recv_tee,0,0);
			if (stream->equalizer!=NULL && stream->eq_loc == MSEqualizerHP)
				ms_connection_helper_unlink(&h,stream->equalizer,0,0);
			if (stream->local_mixer){
				ms_connection_helper_unlink(&h,stream->local_mixer,0,0);
				dismantle_local_player(stream);
			}
			if (stream->ec!=NULL)
				ms_connection_helper_unlink(&h,stream->ec,0,0);
			if (stream->write_resampler!=NULL)
				ms_connection_helper_unlink(&h,stream->write_resampler,0,0);
			if (stream->write_encoder != NULL)
				ms_connection_helper_unlink(&h, stream->write_encoder, 0, 0);
			ms_connection_helper_unlink(&h,stream->soundwrite,0,-1);

			/*dismantle the call recording */
			if (stream->av_recorder.recorder)
				unplumb_av_recorder(stream);
			if (stream->recorder){
				ms_filter_unlink(stream->outbound_mixer,1,stream->recorder_mixer,0);
				ms_filter_unlink(stream->recv_tee,1,stream->recorder_mixer,1);
				ms_filter_unlink(stream->recorder_mixer,0,stream->recorder,0);
			}
			/*dismantle the remote play part*/
			close_av_player(stream);
		}
	}
	rtp_session_set_rtcp_xr_media_callbacks(stream->ms.sessions.rtp_session, NULL);
	rtp_session_signal_disconnect_by_callback(stream->ms.sessions.rtp_session,"telephone-event",(RtpCallback)on_dtmf_received);
	rtp_session_signal_disconnect_by_callback(stream->ms.sessions.rtp_session,"payload_type_changed",(RtpCallback)audio_stream_payload_type_changed);
	/*before destroying the filters, pump the event queue so that pending events have a chance to reach their listeners.
	 * When the filter are destroyed, all their pending events in the event queue will be cancelled*/
	evq = ms_factory_get_event_queue(stream->ms.factory);
	if (evq) ms_event_queue_pump(evq);
	audio_stream_free(stream);
	ms_factory_log_statistics(stream->ms.factory);
//	ms_filter_log_statistics();
}

int audio_stream_send_dtmf(AudioStream *stream, char dtmf)
{
	if (stream->dtmfgen_rtp)
		ms_filter_call_method(stream->dtmfgen_rtp,MS_DTMF_GEN_PLAY,&dtmf);
	else if (stream->ms.rtpsend)
		ms_filter_call_method(stream->ms.rtpsend,MS_RTP_SEND_SEND_DTMF,&dtmf);
	return 0;
}

static void audio_stream_set_rtp_output_gain_db(AudioStream *stream, float gain_db) {
	float gain = gain_db;
#ifdef ANDROID
	SoundDeviceDescription *device = sound_device_description_get();
	if (device && device->hacks) {
		gain += device->hacks->mic_gain;
		ms_message("Applying %f db to mic gain based on parameter and audio hack value in device table", gain);
	}
#endif

	if (stream->volsend){
		ms_filter_call_method(stream->volsend, MS_VOLUME_SET_DB_GAIN, &gain);
	} else ms_warning("Could not apply gain: gain control wasn't activated. "
			"Use audio_stream_enable_gain_control() before starting the stream.");
}

void audio_stream_mute_rtp(AudioStream *stream, bool_t val)
{
	if (stream->ms.rtpsend){
		if (val)
			ms_filter_call_method(stream->ms.rtpsend,MS_RTP_SEND_MUTE,&val);
		else
			ms_filter_call_method(stream->ms.rtpsend,MS_RTP_SEND_UNMUTE,&val);
	}
}

float audio_stream_get_quality_rating(AudioStream *stream){
	return media_stream_get_quality_rating(&stream->ms);
}

float audio_stream_get_average_quality_rating(AudioStream *stream){
	return media_stream_get_average_quality_rating(&stream->ms);
}

float audio_stream_get_lq_quality_rating(AudioStream *stream) {
	return media_stream_get_lq_quality_rating(&stream->ms);
}

float audio_stream_get_average_lq_quality_rating(AudioStream *stream) {
	return media_stream_get_average_lq_quality_rating(&stream->ms);
}

void audio_stream_enable_zrtp(AudioStream *stream, MSZrtpParams *params){
	if (stream->ms.sessions.zrtp_context==NULL)
		stream->ms.sessions.zrtp_context=ms_zrtp_context_new( &(stream->ms.sessions), params);
	else if (!media_stream_secured(&stream->ms))
		ms_zrtp_reset_transmition_timer(stream->ms.sessions.zrtp_context);
}

bool_t audio_stream_zrtp_enabled(const AudioStream *stream) {
	return stream->ms.sessions.zrtp_context!=NULL;
}

static void configure_av_recorder(AudioStream *stream){
	if (stream->av_recorder.video_input && stream->av_recorder.recorder){
		MSPinFormat pinfmt={0};
		ms_filter_call_method(stream->av_recorder.video_input,MS_FILTER_GET_OUTPUT_FMT,&pinfmt);
		if (pinfmt.fmt){
			ms_message("Configuring av recorder with video format %s",ms_fmt_descriptor_to_string(pinfmt.fmt));
			pinfmt.pin=0;
			ms_filter_call_method(stream->av_recorder.recorder,MS_FILTER_SET_INPUT_FMT,&pinfmt);
		}
	}
}

void audio_stream_link_video(AudioStream *stream, VideoStream *video){
	stream->videostream=video;
	if (stream->av_recorder.video_input && video->recorder_output){
		ms_message("audio_stream_link_video() connecting itc filters");
		ms_filter_call_method(video->recorder_output,MS_ITC_SINK_CONNECT,stream->av_recorder.video_input);
		configure_av_recorder(stream);
	}
}

void audio_stream_unlink_video(AudioStream *stream, VideoStream *video){
	stream->videostream=NULL;
	if (stream->av_recorder.video_input && video->recorder_output){
		ms_filter_call_method(video->recorder_output,MS_ITC_SINK_CONNECT,NULL);
	}
}

void audio_stream_set_audio_route(AudioStream *stream, MSAudioRoute route) {
	stream->audio_route = route;
	if (stream->soundwrite) {
		if (ms_filter_implements_interface(stream->soundwrite, MSFilterAudioPlaybackInterface)) {
			ms_filter_call_method(stream->soundwrite, MS_AUDIO_PLAYBACK_SET_ROUTE, &route);
		}
	}
}
<|MERGE_RESOLUTION|>--- conflicted
+++ resolved
@@ -719,29 +719,19 @@
 	PayloadType *pt=rtp_profile_get_payload(prof, rtp_session_get_send_payload_type(stream->ms.sessions.rtp_session));
 	PayloadType *cn=rtp_profile_find_payload(prof, "CN", 8000, 1);
 
-<<<<<<< HEAD
-	if (cn && pt && pt->channels==1 && pt->clock_rate==8000){
-		/* RFC3389 CN can be used*/
-		stream->vaddtx=ms_factory_create_filter(stream->ms.factory, MS_VAD_DTX_ID);
-		if (stream->vaddtx) {
-			ms_filter_add_notify_callback(stream->vaddtx, on_silence_detected, stream, TRUE);
-			ms_filter_add_notify_callback(stream->ms.rtprecv, on_cn_received, stream, TRUE);
-		} else {
-			ms_warning("Cannot instantiate vaddtx filter!");
-=======
 	if (cn && pt && pt->channels==1){
 		int samplerate = pt->clock_rate;
 		ms_filter_call_method(stream->ms.decoder, MS_FILTER_GET_SAMPLE_RATE, &samplerate);
 		if (samplerate == 8000){
 			/* RFC3389 CN can be used only for 8khz codecs*/
-			stream->vaddtx=ms_filter_new(MS_VAD_DTX_ID);
+			stream->vaddtx=ms_factory_create_filter(stream->ms.factory, MS_VAD_DTX_ID);
 			if (stream->vaddtx) {
 				ms_filter_add_notify_callback(stream->vaddtx, on_silence_detected, stream, TRUE);
 				ms_filter_add_notify_callback(stream->ms.rtprecv, on_cn_received, stream, TRUE);
 			} else {
 				ms_warning("Cannot instantiate vaddtx filter!");
 			}
->>>>>>> 7053d54e
+
 		}
 	}
 }
