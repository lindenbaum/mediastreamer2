--- conflicted
+++ resolved
@@ -465,11 +465,7 @@
 extern MSSndCardDesc pulse_card_desc;
 #endif
 
-<<<<<<< HEAD
-#ifdef __IOSIOUNIT_ENABLED__
-=======
 #if TARGET_OS_IPHONE
->>>>>>> 2befd4c6
 extern MSSndCardDesc au_card_desc;
 #endif
 
@@ -506,11 +502,7 @@
 	&pulse_card_desc,
 #endif
 
-<<<<<<< HEAD
-#ifdef __IOSIOUNIT_ENABLED__
-=======
 #if TARGET_OS_IPHONE
->>>>>>> 2befd4c6
 	&au_card_desc,
 #endif
 #ifdef ANDROID
