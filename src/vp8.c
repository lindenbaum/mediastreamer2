--- conflicted
+++ resolved
@@ -82,11 +82,7 @@
     s->cfg.g_h = s->height;
 	/* encoder automatically places keyframes */
 	s->cfg.kf_mode = VPX_KF_AUTO;
-<<<<<<< HEAD
-	s->cfg.kf_max_dist = 300;
-=======
 	s->cfg.kf_max_dist = 360;
->>>>>>> 06379a19
 	s->cfg.rc_target_bitrate = 250;
 	s->cfg.g_pass = VPX_RC_ONE_PASS; /* -p 1 */
 	s->fps=15;
@@ -104,10 +100,7 @@
 	s->cfg.rc_dropframe_thresh = 70;
 	s->cfg.rc_resize_allowed = 1;
 #endif
-<<<<<<< HEAD
 	s->cfg.g_error_resilient = 1;
-=======
->>>>>>> 06379a19
 	s->mtu=ms_get_payload_max_size()-1;/*-1 for the vp8 payload header*/
 
 	f->data = s;
@@ -167,7 +160,6 @@
 
 		vpx_img_wrap(&img, VPX_IMG_FMT_I420, s->width, s->height, 1, im->b_rptr);
 
-<<<<<<< HEAD
 		if (video_starter_need_i_frame (&s->starter,f->ticker->time)){
 			/*sends an I frame at 2 seconds and 4 seconds after the beginning of the call*/
 			s->req_vfu=TRUE;
@@ -179,23 +171,16 @@
 
 		err = vpx_codec_encode(&s->codec, &img, s->frame_count, 1, flags, VPX_DL_REALTIME);
 
-=======
-		err = vpx_codec_encode(&s->codec, &img, s->frame_count, 1, flags, VPX_DL_REALTIME);
-		s->frame_count++;
->>>>>>> 06379a19
 		if (err) {
 			ms_error("vpx_codec_encode failed : %d %s (%s)\n", err, vpx_codec_err_to_string(err), vpx_codec_error_detail(&s->codec));
 		} else {
 			vpx_codec_iter_t iter = NULL;
 			const vpx_codec_cx_pkt_t *pkt;
-<<<<<<< HEAD
 
 			s->frame_count++;
 			if (s->frame_count==1){
 				video_starter_first_frame (&s->starter,f->ticker->time);
 			}
-=======
->>>>>>> 06379a19
 
 			while( (pkt = vpx_codec_get_cx_data(&s->codec, &iter)) ) {
 				if (pkt->kind == VPX_CODEC_CX_FRAME_PKT) {
