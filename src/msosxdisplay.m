--- conflicted
+++ resolved
@@ -290,24 +290,20 @@
 }
 
 static void osx_gl_preprocess(MSFilter* f) {
-<<<<<<< HEAD
-	OSXDisplay* thiz = (OSXDisplay*) f->data;
-    
-    [thiz performSelectorOnMainThread:@selector(createWindowIfNeeded) withObject:nil waitUntilDone:FALSE];
-=======
     OSXDisplay* thiz = (OSXDisplay*) f->data;
     if (thiz != nil) {
         NSAutoreleasePool *loopPool = [[NSAutoreleasePool alloc] init];
         [thiz performSelectorOnMainThread:@selector(createWindowIfNeeded) withObject:nil waitUntilDone:FALSE];
         [loopPool drain];
     }
->>>>>>> 88b9146c
 }
 
 static void osx_gl_process(MSFilter* f) {
     OSXDisplay* thiz = (OSXDisplay*) f->data;
     mblk_t* m = 0;
     MSPicture pic;
+    
+    NSAutoreleasePool *loopPool = [[NSAutoreleasePool alloc] init];
 
     if ((m=ms_queue_peek_last(f->inputs[0])) != NULL) {
         if (ms_yuv_buf_init_from_mblk (&pic,m) == 0) {
@@ -343,6 +339,8 @@
         }
         ms_queue_flush(f->inputs[1]);
     }
+
+    [loopPool drain];
 }
 
 static void osx_gl_uninit(MSFilter* f) {
@@ -379,22 +377,6 @@
     OSXDisplay* thiz = (OSXDisplay*) f->data;
     NSObject *obj = *((NSObject **)arg);
     
-<<<<<<< HEAD
-    if(obj != nil) {
-        if([obj isKindOfClass:[NSWindow class]]) {
-            [thiz performSelectorOnMainThread:@selector(setWindow:) withObject:(NSWindow*)obj waitUntilDone:NO];
-            return 0;
-        } else if([obj isKindOfClass:[NSView class]]) {
-            [thiz performSelectorOnMainThread:@selector(setView:) withObject:(NSView*)obj waitUntilDone:NO];
-            return 0;
-        } else if([obj isKindOfClass:[CALayer class]]) {
-            [thiz performSelectorOnMainThread:@selector(setLayer:) withObject:(CALayer*)obj waitUntilDone:NO];
-            return 0;
-        }
-    } else {
-        [thiz performSelectorOnMainThread:@selector(resetContainers) withObject:nil waitUntilDone:NO];
-        return 0;
-=======
     if(thiz != nil) {
         NSAutoreleasePool *loopPool = [[NSAutoreleasePool alloc] init];
         if(obj != nil) {
@@ -412,7 +394,6 @@
             [thiz performSelectorOnMainThread:@selector(resetContainers) withObject:nil waitUntilDone:NO];
         }
         [loopPool drain];
->>>>>>> 88b9146c
     }
 
     return -1;
