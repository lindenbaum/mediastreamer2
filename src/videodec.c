--- conflicted
+++ resolved
@@ -587,15 +587,11 @@
 			ctx->width,ctx->height,s->output_pix_fmt,SWS_FAST_BILINEAR,
                 	NULL, NULL, NULL);
 	}
-<<<<<<< HEAD
-	if (ms_sws_scale(s->sws_ctx,orig->data,orig->linesize, 0,
-=======
 	if (s->sws_ctx==NULL){
 		ms_error("%s: missing rescaling context.",f->desc->name);
 		return NULL;
 	}
-	if (sws_scale(s->sws_ctx,orig->data,orig->linesize, 0,
->>>>>>> f6e971d1
+	if (ms_sws_scale(s->sws_ctx,orig->data,orig->linesize, 0,
 					ctx->height, s->outbuf.planes, s->outbuf.strides)<0){
 		ms_error("%s: error in ms_sws_scale().",f->desc->name);
 	}
