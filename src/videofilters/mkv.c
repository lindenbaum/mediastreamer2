--- conflicted
+++ resolved
@@ -790,182 +790,6 @@
 	return TRUE;
 }
 
-//static ms_bool_t matroska_load_file(Matroska *obj)
-//{
-//	int upperLevels = 0;
-//	ebml_parser_context readContext;
-//	readContext.Context = &MATROSKA_ContextStream;
-//	readContext.EndPosition = INVALID_FILEPOS_T;
-//	readContext.Profile = 0;
-//	readContext.UpContext = NULL;
-
-//	obj->header = EBML_FindNextElement(obj->output, &readContext, &upperLevels, FALSE);
-//	EBML_ElementReadData(obj->header, obj->output, &readContext, FALSE, SCOPE_ALL_DATA, 0);
-//	readContext.Profile = ebml_reading_profile((ebml_master *)obj->header);
-
-//	obj->segment = (ebml_master *)EBML_FindNextElement(obj->output, &readContext, &upperLevels, FALSE);
-//	readContext.EndPosition = EBML_ElementPositionEnd((ebml_element *)obj->segment);
-
-//	ebml_parser_context readSegmentContext;
-//	readSegmentContext.Context = EBML_ElementContext((ebml_element *)obj->segment);
-//	readSegmentContext.EndPosition = EBML_ElementPositionEnd((ebml_element *)obj->segment);
-//	readSegmentContext.UpContext = &readContext;
-//	readSegmentContext.Profile = ebml_reading_profile((ebml_master *)obj->header);
-
-//	ebml_element *elt;
-//	for(elt = EBML_FindNextElement(obj->output, &readSegmentContext, &upperLevels, FALSE); elt != NULL; elt = EBML_FindNextElement(obj->output, &readSegmentContext, &upperLevels, FALSE))
-//	{
-//		if(EBML_ElementIsType(elt, &MATROSKA_ContextSeekHead))
-//		{
-//			EBML_ElementReadData(elt, obj->output, &readSegmentContext, FALSE, SCOPE_ALL_DATA, 0);
-//			EBML_MasterAppend(obj->segment, elt);
-//			obj->metaSeek = (ebml_master*)elt;
-//			matroska_seekpoint *seekPoint;
-//			for(seekPoint = (matroska_seekpoint *)EBML_MasterChildren(obj->metaSeek); seekPoint != NULL; seekPoint = (matroska_seekpoint *)EBML_MasterNext(seekPoint))
-//			{
-//				if(MATROSKA_MetaSeekIsClass(seekPoint, &MATROSKA_ContextInfo))
-//				{
-//					obj->infoMeta = seekPoint;
-//				}
-//				else if(MATROSKA_MetaSeekIsClass(seekPoint, &MATROSKA_ContextTracks))
-//				{
-//					obj->tracksMeta = seekPoint;
-//				}
-//				else if(MATROSKA_MetaSeekIsClass(seekPoint, &MATROSKA_ContextCues))
-//				{
-//					obj->cuesMeta = seekPoint;
-//				}
-//			}
-//		}
-//		else if(EBML_ElementIsType(elt, &MATROSKA_ContextInfo))
-//		{
-//			EBML_ElementReadData(elt, obj->output, &readSegmentContext, FALSE, SCOPE_ALL_DATA, 0);
-//			EBML_MasterAppend(obj->segment, elt);
-//			obj->info = (ebml_master*)elt;
-//			obj->timecodeScale = EBML_IntegerValue((ebml_integer *)EBML_MasterFindChild(obj->info, &MATROSKA_ContextTimecodeScale));
-//			MATROSKA_LinkMetaSeekElement(obj->infoMeta, (ebml_element *)obj->info);
-//		}
-//		else if(EBML_ElementIsType(elt, &MATROSKA_ContextTracks))
-//		{
-//			EBML_ElementReadData(elt, obj->output, &readSegmentContext, FALSE, SCOPE_ALL_DATA, 0);
-//			EBML_MasterAppend(obj->segment, elt);
-//			obj->tracks = (ebml_master*)elt;
-//			MATROSKA_LinkMetaSeekElement(obj->tracksMeta, (ebml_element *)obj->tracks);
-//		}
-//		else if(EBML_ElementIsType(elt, &MATROSKA_ContextCues))
-//		{
-//			EBML_ElementReadData(elt, obj->output, &readSegmentContext, FALSE, SCOPE_ALL_DATA, 0);
-//			EBML_MasterAppend(obj->segment, elt);
-//			obj->cues = (ebml_master*)elt;
-//			MATROSKA_LinkMetaSeekElement(obj->cuesMeta, (ebml_element *)obj->cues);
-//		}
-//		else if(EBML_ElementIsType(elt, &MATROSKA_ContextCluster))
-//		{
-//			EBML_ElementReadData(elt, obj->output, &readSegmentContext, FALSE, SCOPE_PARTIAL_DATA, 0);
-//			EBML_MasterAppend(obj->segment, elt);
-//			obj->cluster = (ebml_master *)elt;
-//			if(obj->nbClusters == 0)
-//			{
-//				obj->firstCluster = (ebml_element*) obj->cluster;
-//			}
-//			MATROSKA_LinkClusterBlocks((matroska_cluster *)obj->cluster, obj->segment, obj->tracks, FALSE);
-//			obj->nbClusters++;
-//		}
-//	}
-//	return TRUE;
-//}
-
-<<<<<<< HEAD
-=======
-static ms_bool_t matroska_load_file(Matroska *obj)
-{
-	int upperLevels = 0;
-	ebml_parser_context readContext;
-	ebml_parser_context readSegmentContext;
-	ebml_element *elt;
-	
-	readContext.Context = &MATROSKA_ContextStream;
-	readContext.EndPosition = INVALID_FILEPOS_T;
-	readContext.Profile = 0;
-	readContext.UpContext = NULL;
-
-	obj->header = EBML_FindNextElement(obj->output, &readContext, &upperLevels, FALSE);
-	EBML_ElementReadData(obj->header, obj->output, &readContext, FALSE, SCOPE_ALL_DATA, 0);
-	readContext.Profile = ebml_reading_profile((ebml_master *)obj->header);
-
-	obj->segment = (ebml_master *)EBML_FindNextElement(obj->output, &readContext, &upperLevels, FALSE);
-	readContext.EndPosition = EBML_ElementPositionEnd((ebml_element *)obj->segment);
-
-	
-	readSegmentContext.Context = EBML_ElementContext((ebml_element *)obj->segment);
-	readSegmentContext.EndPosition = EBML_ElementPositionEnd((ebml_element *)obj->segment);
-	readSegmentContext.UpContext = &readContext;
-	readSegmentContext.Profile = ebml_reading_profile((ebml_master *)obj->header);
-
-	
-	for(elt = EBML_FindNextElement(obj->output, &readSegmentContext, &upperLevels, FALSE); elt != NULL; elt = EBML_FindNextElement(obj->output, &readSegmentContext, &upperLevels, FALSE))
-	{
-		if(EBML_ElementIsType(elt, &MATROSKA_ContextSeekHead))
-		{
-			EBML_ElementReadData(elt, obj->output, &readSegmentContext, FALSE, SCOPE_ALL_DATA, 0);
-			EBML_MasterAppend(obj->segment, elt);
-			obj->metaSeek = (ebml_master*)elt;
-			matroska_seekpoint *seekPoint;
-			for(seekPoint = (matroska_seekpoint *)EBML_MasterChildren(obj->metaSeek); seekPoint != NULL; seekPoint = (matroska_seekpoint *)EBML_MasterNext(seekPoint))
-			{
-				if(MATROSKA_MetaSeekIsClass(seekPoint, &MATROSKA_ContextInfo))
-				{
-					obj->infoMeta = seekPoint;
-				}
-				else if(MATROSKA_MetaSeekIsClass(seekPoint, &MATROSKA_ContextTracks))
-				{
-					obj->tracksMeta = seekPoint;
-				}
-				else if(MATROSKA_MetaSeekIsClass(seekPoint, &MATROSKA_ContextCues))
-				{
-					obj->cuesMeta = seekPoint;
-				}
-			}
-		}
-		else if(EBML_ElementIsType(elt, &MATROSKA_ContextInfo))
-		{
-			EBML_ElementReadData(elt, obj->output, &readSegmentContext, FALSE, SCOPE_ALL_DATA, 0);
-			EBML_MasterAppend(obj->segment, elt);
-			obj->info = (ebml_master*)elt;
-			obj->timecodeScale = EBML_IntegerValue((ebml_integer *)EBML_MasterFindChild(obj->info, &MATROSKA_ContextTimecodeScale));
-			MATROSKA_LinkMetaSeekElement(obj->infoMeta, (ebml_element *)obj->info);
-		}
-		else if(EBML_ElementIsType(elt, &MATROSKA_ContextTracks))
-		{
-			EBML_ElementReadData(elt, obj->output, &readSegmentContext, FALSE, SCOPE_ALL_DATA, 0);
-			EBML_MasterAppend(obj->segment, elt);
-			obj->tracks = (ebml_master*)elt;
-			MATROSKA_LinkMetaSeekElement(obj->tracksMeta, (ebml_element *)obj->tracks);
-		}
-		else if(EBML_ElementIsType(elt, &MATROSKA_ContextCues))
-		{
-			EBML_ElementReadData(elt, obj->output, &readSegmentContext, FALSE, SCOPE_ALL_DATA, 0);
-			EBML_MasterAppend(obj->segment, elt);
-			obj->cues = (ebml_master*)elt;
-			MATROSKA_LinkMetaSeekElement(obj->cuesMeta, (ebml_element *)obj->cues);
-		}
-		else if(EBML_ElementIsType(elt, &MATROSKA_ContextCluster))
-		{
-			EBML_ElementReadData(elt, obj->output, &readSegmentContext, FALSE, SCOPE_PARTIAL_DATA, 0);
-			EBML_MasterAppend(obj->segment, elt);
-			obj->cluster = (ebml_master *)elt;
-			if(obj->nbClusters == 0)
-			{
-				obj->firstCluster = (ebml_element*) obj->cluster;
-			}
-			MATROSKA_LinkClusterBlocks((matroska_cluster *)obj->cluster, obj->segment, obj->tracks, FALSE);
-			obj->nbClusters++;
-		}
-	}
-	return TRUE;
-}
-
->>>>>>> 059e5e20
 static int matroska_open_file(Matroska *obj, const char path[], MatroskaOpenMode mode)
 {
 	int err = 0;
