--- conflicted
+++ resolved
@@ -177,13 +177,7 @@
 	uint8_t *jpgbuf;
 	DWORD err;
 	HANDLE fd;
-<<<<<<< HEAD
-
-#ifdef UNICODE
-=======
-	
 #if defined(UNICODE) || WINAPI_FAMILY_PHONE_APP
->>>>>>> e13bb377
 	WCHAR wUnicode[1024];
 	MultiByteToWideChar(CP_UTF8, 0, jpgpath, -1, wUnicode, 1024);
 	fd = CreateFile2(wUnicode, GENERIC_READ, FILE_SHARE_READ, OPEN_EXISTING, NULL);
