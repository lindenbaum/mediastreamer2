--- conflicted
+++ resolved
@@ -53,11 +53,7 @@
     int apple_main(int argc, char *argv[]);
 #endif
 
-<<<<<<< HEAD
 MSWebCam* mediastreamer2_tester_get_mir_webcam(MSWebCamManager *mgr);
-=======
-MSWebCam* mediastreamer2_tester_get_mir_webcam();
->>>>>>> c4ecf448
 
 #ifdef __cplusplus
 };
