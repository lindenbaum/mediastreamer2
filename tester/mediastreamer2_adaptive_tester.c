--- conflicted
+++ resolved
@@ -95,11 +95,7 @@
 
 } stream_manager_t ;
 
-<<<<<<< HEAD
-stream_manager_t * stream_manager_new(StreamType type) {
-=======
-static stream_manager_t * stream_manager_new(MSFormatType type) {
->>>>>>> eb8206cc
+stream_manager_t * stream_manager_new(MSFormatType type) {
 	stream_manager_t * mgr = ms_new0(stream_manager_t,1);
 	mgr->type=type;
 	mgr->local_rtp=(rand() % ((2^16)-1024) + 1024) & ~0x1;
@@ -122,7 +118,7 @@
 	return mgr;
 }
 
-void stream_manager_delete(stream_manager_t * mgr) {
+static void stream_manager_delete(stream_manager_t * mgr) {
 
 	if (mgr->type==MSAudio){
 		unlink(RECORDED_16K_1S_FILE);
@@ -140,7 +136,7 @@
 	ms_free(mgr);
 }
 
-void audio_manager_start(stream_manager_t * mgr
+static void audio_manager_start(stream_manager_t * mgr
 								,int payload_type
 								,int remote_port
 								,int target_bitrate
@@ -165,15 +161,14 @@
 }
 
 #if VIDEO_ENABLED
-void video_manager_start(	stream_manager_t * mgr
+static void video_manager_start(	stream_manager_t * mgr
 									,int payload_type
 									,int remote_port
 									,int target_bitrate
 									,MSWebCam * cam) {
-	int result;
 	media_stream_set_target_network_bitrate(&mgr->video_stream->ms,target_bitrate);
 
-	result=video_stream_start(mgr->video_stream
+	int result=video_stream_start(mgr->video_stream
 												, &rtp_profile
 												, "127.0.0.1"
 												, remote_port
@@ -186,7 +181,7 @@
 }
 #endif
 
-void handle_queue_events(stream_manager_t * stream_mgr) {
+static void handle_queue_events(stream_manager_t * stream_mgr) {
 	OrtpEvent *ev;
 	while (NULL != (ev=ortp_ev_queue_get(stream_mgr->evq))){
 		OrtpEventType evt=ortp_event_get_type(ev);
@@ -203,12 +198,12 @@
 			if (rb){
 				stream_mgr->rtcp_count++;
 
-				if (stream_mgr->type==MSVideo&&stream_mgr->video_stream->ms.use_rc){
+				if (stream_mgr->type==MSVideo && stream_mgr->video_stream->ms.use_rc){
 					const MSQosAnalyzer *analyzer=ms_bitrate_controller_get_qos_analyzer(stream_mgr->video_stream->ms.rc);
 					if (analyzer->type==Stateful){
 						const MSStatefulQosAnalyzer *stateful_analyzer=((const MSStatefulQosAnalyzer*)analyzer);
 						stream_mgr->adaptive_stats.network_state=stateful_analyzer->network_state;
-						stream_mgr->adaptive_stats.loss_estim = stateful_analyzer->network_loss_rate;
+						stream_mgr->adaptive_stats.loss_estim =100*stateful_analyzer->network_loss_rate;
 						stream_mgr->adaptive_stats.congestion_bw_estim =stateful_analyzer->congestion_bandwidth;
 					}
 				}
@@ -218,11 +213,7 @@
 	}
 }
 
-<<<<<<< HEAD
-void start_adaptive_stream(StreamType type, stream_manager_t ** pmarielle, stream_manager_t ** pmargaux,
-=======
-static void start_adaptive_stream(MSFormatType type, stream_manager_t ** pmarielle, stream_manager_t ** pmargaux,
->>>>>>> eb8206cc
+void start_adaptive_stream(MSFormatType type, stream_manager_t ** pmarielle, stream_manager_t ** pmargaux,
 	int payload, int initial_bitrate, int target_bw, float loss_rate, int latency, float dup_ratio) {
 	int pause_time=0;
 	PayloadType* pt;
@@ -274,7 +265,7 @@
 	rtp_session_enable_network_simulation(margaux_ms->sessions.rtp_session,&params);
 }
 
-void iterate_adaptive_stream(stream_manager_t * marielle, stream_manager_t * margaux,
+static void iterate_adaptive_stream(stream_manager_t * marielle, stream_manager_t * margaux,
 	int timeout_ms, int* current, int expected){
 	int retry=0;
 
@@ -288,107 +279,22 @@
 	}
 
 	while ((!current||*current<expected) && retry++ <timeout_ms/100) {
-		ms_usleep(100000);
 		media_stream_iterate(marielle_ms);
 		media_stream_iterate(margaux_ms);
 		handle_queue_events(marielle);
 		if (retry%10==0) {
-			 ms_message("stream [%p] bandwidth usage (marielle): [d=%.1f,u=%.1f] kbit/sec"	,
+			 ms_message("stream [%p] bandwidth usage: [d=%.1f,u=%.1f] kbit/sec"	,
 				marielle_ms, media_stream_get_down_bw(marielle_ms)/1000, media_stream_get_up_bw(marielle_ms)/1000);
-			 ms_message("stream [%p] bandwidth usage (margaux): [d=%.1f,u=%.1f] kbit/sec"	,
+			 ms_message("stream [%p] bandwidth usage: [d=%.1f,u=%.1f] kbit/sec"	,
 				margaux_ms, media_stream_get_down_bw(margaux_ms)/1000, media_stream_get_up_bw(margaux_ms)/1000);
 		 }
-	}
-}
-
-void stop_adaptive_stream(stream_manager_t *marielle, stream_manager_t *margaux){
+		ms_usleep(100000);
+	}
+}
+
+static void stop_adaptive_stream(stream_manager_t *marielle, stream_manager_t *margaux){
 	stream_manager_delete(marielle);
 	stream_manager_delete(margaux);
-}
-
-
-
-
-
-static void packet_duplication() {
-	const rtp_stats_t *stats;
-	double dup_ratio;
-	stream_manager_t * marielle, * margaux;
-	bool_t supported = ms_filter_codec_supported("vp8");
-	if (supported) {
-		dup_ratio = 0;
-		start_adaptive_stream(VideoStreamType, &marielle, &margaux, VP8_PAYLOAD_TYPE, 300000, 0, 0, 50,dup_ratio);
-		media_stream_enable_adaptive_bitrate_control(&marielle->video_stream->ms,FALSE);
-		iterate_adaptive_stream(marielle, margaux, 80000, &marielle->rtcp_count, 2);
-		stats=rtp_session_get_stats(margaux->video_stream->ms.sessions.rtp_session);
-		CU_ASSERT_EQUAL(stats->duplicated, dup_ratio ? stats->packet_recv / (dup_ratio+1) : 0);
-		/*in theory, cumulative loss should be the invert of duplicated count, but
-		since cumulative loss is computed only on received RTCP report and duplicated
-		count is updated on each RTP packet received, we cannot accurately compare these values*/
-		CU_ASSERT_TRUE(stats->cum_packet_loss <= -.5*stats->duplicated);
-		stop_adaptive_stream(marielle,margaux);
-
-		dup_ratio = 1;
-		start_adaptive_stream(VideoStreamType, &marielle, &margaux, VP8_PAYLOAD_TYPE, 300000, 0, 0, 50,dup_ratio);
-		media_stream_enable_adaptive_bitrate_control(&marielle->video_stream->ms,FALSE);
-		iterate_adaptive_stream(marielle, margaux, 80000, &marielle->rtcp_count, 2);
-		stats=rtp_session_get_stats(margaux->video_stream->ms.sessions.rtp_session);
-		CU_ASSERT_EQUAL(stats->duplicated, dup_ratio ? stats->packet_recv / (dup_ratio+1) : 0);
-		CU_ASSERT_TRUE(stats->cum_packet_loss <= -.5*stats->duplicated);
-		stop_adaptive_stream(marielle,margaux);
-	} else {
-		ms_error("VP8 codec is not supported!");
-	}
-}
-
-static void upload_bandwidth_computation() {
-	bool_t supported = ms_filter_codec_supported("pcma");
-	if( supported ) {
-		stream_manager_t * marielle, * margaux;
-		int i;
-
-		start_adaptive_stream(AudioStreamType, &marielle, &margaux, PCMA8_PAYLOAD_TYPE, 8000, 0, 0, 0, 0);
-		media_stream_enable_adaptive_bitrate_control(&marielle->audio_stream->ms,FALSE);
-
-		for (i = 0; i < 5; i++){
-			rtp_session_set_duplication_ratio(marielle->audio_stream->ms.sessions.rtp_session, i);
-			iterate_adaptive_stream(marielle, margaux, 80000, &marielle->rtcp_count, 2*(i+1));
-			/*since PCMA uses 80kbit/s, upload bandwidth should just be 80+80*duplication_ratio kbit/s */
-			CU_ASSERT_TRUE(fabs(rtp_session_get_send_bandwidth(marielle->audio_stream->ms.sessions.rtp_session)/1000. - 80.*(i+1)) < 1.f);
-		}
-		stop_adaptive_stream(marielle,margaux);
-	} else {
-		ms_error("PCMA codec is not supported!");
-	}
-}
-
-static void stability_network_detection() {
-	stream_manager_t * marielle, * margaux;
-	bool_t supported = ms_filter_codec_supported("vp8");
-	if (supported) {
-		start_adaptive_stream(VideoStreamType, &marielle, &margaux, VP8_PAYLOAD_TYPE, 300000, 0, 0, 500, 0);
-
-		if (ms_bitrate_controller_get_qos_analyzer(marielle->video_stream->ms.rc)->type!=Stateful){
-			stop_adaptive_stream(marielle,margaux);
-			return;
-		}
-
-		iterate_adaptive_stream(marielle, margaux, 80000, &marielle->rtcp_count, 9);
-		CU_ASSERT_EQUAL(marielle->adaptive_stats.network_state, MSQosAnalyzerNetworkFine);
-		stop_adaptive_stream(marielle,margaux);
-
-		start_adaptive_stream(VideoStreamType, &marielle, &margaux, VP8_PAYLOAD_TYPE, 300000, 70000, 0, 250,0);
-		iterate_adaptive_stream(marielle, margaux, 80000, &marielle->rtcp_count, 9);
-		CU_ASSERT_EQUAL(marielle->adaptive_stats.network_state, MSQosAnalyzerNetworkCongested);
-		stop_adaptive_stream(marielle,margaux);
-
-		start_adaptive_stream(VideoStreamType, &marielle, &margaux, VP8_PAYLOAD_TYPE, 300000, 0, 15, 250,0);
-		iterate_adaptive_stream(marielle, margaux, 80000, &marielle->rtcp_count, 9);
-		CU_ASSERT_EQUAL(marielle->adaptive_stats.network_state, MSQosAnalyzerNetworkLossy);
-		stop_adaptive_stream(marielle,margaux);
-	} else {
-		ms_error("VP8 codec is not supported!");
-	}
 }
 
 static void adaptive_opus_audio_stream()  {
@@ -399,54 +305,31 @@
 		float bw_usage;
 		stream_manager_t * marielle, * margaux;
 
-<<<<<<< HEAD
-		// on EDGEBW, both should be over consuming
-		start_adaptive_stream(AudioStreamType, &marielle, &margaux, OPUS_PAYLOAD_TYPE, 8000, EDGE_BW, 0, 0, 0);
-		iterate_adaptive_stream(marielle, margaux, 16000, NULL, 0);
-=======
 		// on EDGEBW, both should be overconsumming
 		start_adaptive_stream(MSAudio, &marielle, &margaux, OPUS_PAYLOAD_TYPE, 8000, EDGE_BW, 0, 0, 0);
 		iterate_adaptive_stream(marielle, margaux, 10000, NULL, 0);
->>>>>>> eb8206cc
 		bw_usage=media_stream_get_up_bw(&marielle->audio_stream->ms)*1./EDGE_BW;
-		CU_ASSERT_IN_RANGE(bw_usage, 1.5f, 3.f); // bad! since this codec cant change its ptime and it is the lower bitrate, no improvement can occur
-		stop_adaptive_stream(marielle,margaux);
-
-<<<<<<< HEAD
-		start_adaptive_stream(AudioStreamType, &marielle, &margaux, OPUS_PAYLOAD_TYPE, 48000, EDGE_BW, 0, 0, 0);
-		iterate_adaptive_stream(marielle, margaux, 16000, NULL, 0);
-=======
+		CU_ASSERT_IN_RANGE(bw_usage, 2.f, 3.f); // bad! since this codec cant change its ptime and it is the lower bitrate, no improvement can occur
+		stop_adaptive_stream(marielle,margaux);
+
 		start_adaptive_stream(MSAudio, &marielle, &margaux, OPUS_PAYLOAD_TYPE, 48000, EDGE_BW, 0, 0, 0);
 		iterate_adaptive_stream(marielle, margaux, 10000, NULL, 0);
->>>>>>> eb8206cc
 		bw_usage=media_stream_get_up_bw(&marielle->audio_stream->ms)*1./EDGE_BW;
-		CU_ASSERT_IN_RANGE(bw_usage, 3.5f, 5.5f); // bad!
+		CU_ASSERT_IN_RANGE(bw_usage, 1.f, 1.4f); // bad!
 		stop_adaptive_stream(marielle,margaux);
 
 		// on 3G BW, both should be at max
-<<<<<<< HEAD
-		start_adaptive_stream(AudioStreamType, &marielle, &margaux, OPUS_PAYLOAD_TYPE, 8000, THIRDGENERATION_BW, 0, 0, 0);
-		iterate_adaptive_stream(marielle, margaux, 16000, NULL, 0);
-=======
 		start_adaptive_stream(MSAudio, &marielle, &margaux, OPUS_PAYLOAD_TYPE, 8000, THIRDGENERATION_BW, 0, 0, 0);
 		iterate_adaptive_stream(marielle, margaux, 10000, NULL, 0);
->>>>>>> eb8206cc
 		bw_usage=media_stream_get_up_bw(&marielle->audio_stream->ms)*1./THIRDGENERATION_BW;
 		CU_ASSERT_IN_RANGE(bw_usage, .1f, .15f);
 		stop_adaptive_stream(marielle,margaux);
 
-<<<<<<< HEAD
-		start_adaptive_stream(AudioStreamType, &marielle, &margaux, OPUS_PAYLOAD_TYPE, 48000, THIRDGENERATION_BW, 0, 0, 0);
-		iterate_adaptive_stream(marielle, margaux, 16000, NULL, 0);
-=======
 		start_adaptive_stream(MSAudio, &marielle, &margaux, OPUS_PAYLOAD_TYPE, 48000, THIRDGENERATION_BW, 0, 0, 0);
 		iterate_adaptive_stream(marielle, margaux, 10000, NULL, 0);
->>>>>>> eb8206cc
 		bw_usage=media_stream_get_up_bw(&marielle->audio_stream->ms)*1./THIRDGENERATION_BW;
 		CU_ASSERT_IN_RANGE(bw_usage, .2f, .3f);
 		stop_adaptive_stream(marielle,margaux);
-	} else {
-		ms_error("OPUS codec is not supported!");
 	}
 }
 
@@ -458,18 +341,11 @@
 		float bw_usage;
 		stream_manager_t * marielle, * margaux;
 
-<<<<<<< HEAD
-		start_adaptive_stream(AudioStreamType, &marielle, &margaux, SPEEX16_PAYLOAD_TYPE, 32000, EDGE_BW / 2., 0, 0, 0);
-		iterate_adaptive_stream(marielle, margaux, 16000, NULL, 0);
-=======
 		start_adaptive_stream(MSAudio, &marielle, &margaux, SPEEX16_PAYLOAD_TYPE, 32000, EDGE_BW / 2., 0, 0, 0);
 		iterate_adaptive_stream(marielle, margaux, 10000, NULL, 0);
->>>>>>> eb8206cc
 		bw_usage=media_stream_get_up_bw(&marielle->audio_stream->ms)*1./(EDGE_BW / 2.);
 		CU_ASSERT_IN_RANGE(bw_usage, 1.f, 5.f);
 		stop_adaptive_stream(marielle,margaux);
-	} else {
-		ms_error("SPEEX codec is not supported!");
 	}
 }
 
@@ -481,36 +357,20 @@
 		stream_manager_t * marielle, * margaux;
 
 		// yet non-adaptative codecs cannot respect low throughput limitations
-<<<<<<< HEAD
-		start_adaptive_stream(AudioStreamType, &marielle, &margaux, PCMA8_PAYLOAD_TYPE, 8000, EDGE_BW, 0, 0, 0);
-		iterate_adaptive_stream(marielle, margaux, 16000, NULL, 0);
-=======
 		start_adaptive_stream(MSAudio, &marielle, &margaux, PCMA8_PAYLOAD_TYPE, 8000, EDGE_BW, 0, 0, 0);
 		iterate_adaptive_stream(marielle, margaux, 10000, NULL, 0);
->>>>>>> eb8206cc
 		bw_usage=media_stream_get_up_bw(&marielle->audio_stream->ms)*1./EDGE_BW;
 		CU_ASSERT_IN_RANGE(bw_usage,6.f, 8.f); // this is bad!
 		stop_adaptive_stream(marielle,margaux);
 
-<<<<<<< HEAD
-		start_adaptive_stream(AudioStreamType, &marielle, &margaux, PCMA8_PAYLOAD_TYPE, 8000, THIRDGENERATION_BW, 0, 0, 0);
-		iterate_adaptive_stream(marielle, margaux, 16000, NULL, 0);
-=======
 		start_adaptive_stream(MSAudio, &marielle, &margaux, PCMA8_PAYLOAD_TYPE, 8000, THIRDGENERATION_BW, 0, 0, 0);
 		iterate_adaptive_stream(marielle, margaux, 10000, NULL, 0);
->>>>>>> eb8206cc
 		bw_usage=media_stream_get_up_bw(&marielle->audio_stream->ms)*1./THIRDGENERATION_BW;
 		CU_ASSERT_IN_RANGE(bw_usage, .3f, .5f);
 		stop_adaptive_stream(marielle,margaux);
-	} else {
-		ms_error("PCMA codec is not supported!");
-	}
-}
-
-<<<<<<< HEAD
-static void adaptive_vp8_video_stream() {
-	stream_manager_t * marielle, * margaux;
-=======
+	}
+}
+
 static void upload_bandwidth_computation() {
 	bool_t supported = ms_filter_codec_supported("pcma");
 	if( supported ) {
@@ -519,29 +379,17 @@
 
 		start_adaptive_stream(MSAudio, &marielle, &margaux, PCMA8_PAYLOAD_TYPE, 8000, 0, 0, 0, 0);
 		media_stream_enable_adaptive_bitrate_control(&marielle->audio_stream->ms,FALSE);
->>>>>>> eb8206cc
-
-	bool_t supported = ms_filter_codec_supported("vp8");
-	if (supported) {
-		start_adaptive_stream(VideoStreamType, &marielle, &margaux, VP8_PAYLOAD_TYPE, 300000, 0, 25, 50, 0);
-		iterate_adaptive_stream(marielle, margaux, 80000, &marielle->rtcp_count, 12);
-		CU_ASSERT_IN_RANGE(media_stream_get_up_bw(&marielle->video_stream->ms)/1000.f, 100, 1000);
-		if (ms_bitrate_controller_get_qos_analyzer(marielle->video_stream->ms.rc)->type==Stateful){
-			CU_ASSERT_IN_RANGE(marielle->adaptive_stats.loss_estim, 20, 30);
-			CU_ASSERT_TRUE(marielle->adaptive_stats.congestion_bw_estim > 200);
+
+		for (i = 0; i < 5; i++){
+			rtp_session_set_duplication_ratio(marielle->audio_stream->ms.sessions.rtp_session, i);
+			iterate_adaptive_stream(marielle, margaux, 100000, &marielle->rtcp_count, 2*(i+1));
+			/*since PCMA uses 80kbit/s, upload bandwidth should just be 80+80*duplication_ratio kbit/s */
+			CU_ASSERT_TRUE(fabs(rtp_session_get_send_bandwidth(marielle->audio_stream->ms.sessions.rtp_session)/1000. - 80.*(i+1)) < 1.f);
 		}
 		stop_adaptive_stream(marielle,margaux);
-
-<<<<<<< HEAD
-		start_adaptive_stream(VideoStreamType, &marielle, &margaux, VP8_PAYLOAD_TYPE, 300000, 45000, 0, 50,0);
-		iterate_adaptive_stream(marielle, margaux, 80000, &marielle->rtcp_count, 12);
-		CU_ASSERT_IN_RANGE(media_stream_get_up_bw(&marielle->video_stream->ms)/1000.f, 35, 80);
-		if (ms_bitrate_controller_get_qos_analyzer(marielle->video_stream->ms.rc)->type==Stateful){
-			CU_ASSERT_IN_RANGE(marielle->adaptive_stats.loss_estim, 0, 2);
-			CU_ASSERT_IN_RANGE(marielle->adaptive_stats.congestion_bw_estim, 30, 60);
-		}
-		stop_adaptive_stream(marielle,margaux);
-=======
+	}
+}
+
 static void stability_network_detection() {
 	stream_manager_t * marielle, * margaux;
 	start_adaptive_stream(MSVideo, &marielle, &margaux, VP8_PAYLOAD_TYPE, 300000, 0, 0, 500, 0);
@@ -587,30 +435,12 @@
 	CU_ASSERT_IN_RANGE(marielle->adaptive_stats.congestion_bw_estim, 80, 125);
 	stop_adaptive_stream(marielle,margaux);
 }
->>>>>>> eb8206cc
-
-		start_adaptive_stream(VideoStreamType, &marielle, &margaux, VP8_PAYLOAD_TYPE, 300000, 70000,0, 50,0);
-		iterate_adaptive_stream(marielle, margaux, 80000, &marielle->rtcp_count, 12);
-		CU_ASSERT_IN_RANGE(media_stream_get_up_bw(&marielle->video_stream->ms)/1000.f, 60, 100);
-		if (ms_bitrate_controller_get_qos_analyzer(marielle->video_stream->ms.rc)->type==Stateful){
-			CU_ASSERT_IN_RANGE(marielle->adaptive_stats.loss_estim, 0, 2);
-			CU_ASSERT_IN_RANGE(marielle->adaptive_stats.congestion_bw_estim, 50, 95);
-		}
-		stop_adaptive_stream(marielle,margaux);
-
-<<<<<<< HEAD
-		start_adaptive_stream(VideoStreamType, &marielle, &margaux, VP8_PAYLOAD_TYPE, 300000, 100000,15, 50,0);
-		iterate_adaptive_stream(marielle, margaux, 80000, &marielle->rtcp_count, 12);
-		CU_ASSERT_IN_RANGE(media_stream_get_up_bw(&marielle->video_stream->ms)/1000.f, 50, 110);
-		if (ms_bitrate_controller_get_qos_analyzer(marielle->video_stream->ms.rc)->type==Stateful){
-			CU_ASSERT_IN_RANGE(marielle->adaptive_stats.loss_estim, 10, 20);
-			CU_ASSERT_IN_RANGE(marielle->adaptive_stats.congestion_bw_estim, 80, 125);
-		}
-		stop_adaptive_stream(marielle,margaux);
-	} else {
-		ms_error("VP8 codec is not supported!");
-	}
-=======
+
+static void packet_duplication() {
+	const rtp_stats_t *stats;
+	double dup_ratio;
+	stream_manager_t * marielle, * margaux;
+
 	dup_ratio = 0;
 	start_adaptive_stream(MSVideo, &marielle, &margaux, VP8_PAYLOAD_TYPE, 300000, 0, 0, 50,dup_ratio);
 	iterate_adaptive_stream(marielle, margaux, 100000, &marielle->rtcp_count, 2);
@@ -629,23 +459,16 @@
 	CU_ASSERT_EQUAL(stats->duplicated, dup_ratio ? stats->packet_recv / (dup_ratio+1) : 0);
 	CU_ASSERT_TRUE(stats->cum_packet_loss <= -.5*stats->duplicated);
 	stop_adaptive_stream(marielle,margaux);
->>>>>>> eb8206cc
 }
 
 static test_t tests[] = {
-#ifdef VIDEO_ENABLED
-	{ "PacketDuplication", packet_duplication},
-#endif
-	{ "UploadBandwidthComputation", upload_bandwidth_computation },
-#ifdef VIDEO_ENABLED
-	{ "StabilityDetection", stability_network_detection },
-#endif
-	{ "AdaptiveOPUS", adaptive_opus_audio_stream },
-	{ "AdaptiveSPEEX", adaptive_speex16_audio_stream },
-	{ "AdaptivePCMA", adaptive_pcma_audio_stream },
-#ifdef VIDEO_ENABLED
-	{ "AdaptiveVP8", adaptive_vp8_video_stream },
-#endif
+	{ "Packet duplication", packet_duplication},
+	{ "Upload bandwidth computation", upload_bandwidth_computation },
+	{ "Stability detection", stability_network_detection },
+	{ "Adaptive audio stream [opus]", adaptive_opus_audio_stream },
+	{ "Adaptive audio stream [speex]", adaptive_speex16_audio_stream },
+	{ "Adaptive audio stream [pcma]", adaptive_pcma_audio_stream },
+	{ "Adaptive video stream [VP8]", adaptive_vp8 },
 };
 
 test_suite_t adaptive_test_suite = {
