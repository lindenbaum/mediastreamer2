--- conflicted
+++ resolved
@@ -9,25 +9,16 @@
 noinst_PROGRAMS=mediastreamer2_tester
 
 mediastreamer2_tester_SOURCES=	\
-<<<<<<< HEAD
-								mediastreamer2_tester.c mediastreamer2_tester.h \
-								mediastreamer2_tester_private.c mediastreamer2_tester_private.h \
-								mediastreamer2_basic_audio_tester.c \
-								mediastreamer2_sound_card_tester.c \
-								mediastreamer2_adaptive_tester.c \
-								mediastreamer2_framework_tester.c
-=======
 	mediastreamer2_tester.c mediastreamer2_tester.h \
 	mediastreamer2_tester_private.c mediastreamer2_tester_private.h \
 	mediastreamer2_basic_audio_tester.c \
 	mediastreamer2_sound_card_tester.c \
+	mediastreamer2_adaptive_tester.c \
 	mediastreamer2_audio_stream_tester.c \
 	mediastreamer2_framework_tester.c
-
 if BUILD_VIDEO
 mediastreamer2_tester_SOURCES+=	mediastreamer2_video_stream_tester.c
 endif
->>>>>>> af520273
 
 
 AM_CPPFLAGS=\
